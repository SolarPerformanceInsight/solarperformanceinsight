import calendar
from copy import deepcopy
import datetime as dt
from io import BytesIO
from uuid import uuid1


import numpy as np
import pandas as pd
from pvlib.location import Location
from pvlib.modelchain import ModelChain
import pytest


from solarperformanceinsight_api import compute, storage, models, pvmodeling


pytestmark = pytest.mark.usefixtures("add_example_db_data")


def test_run_job(job_id, auth0_id, mocker, nocommit_transaction):
    new = mocker.MagicMock()

    mocker.patch.object(compute, "lookup_job_compute_function", return_value=new)
    compute.run_job(job_id, auth0_id)
    assert new.call_count == 1


def test_run_job_no_job(other_job_id, auth0_id, mocker, nocommit_transaction):
    new = mocker.MagicMock()
    mocker.patch.object(compute, "lookup_job_compute_function", return_value=new)
    compute.run_job(other_job_id, auth0_id)
    assert new.call_count == 0


@pytest.mark.parametrize("msg", [0, 1])
def test_run_job_job_fail(job_id, auth0_id, mocker, msg, nocommit_transaction):
    if msg:
        new = mocker.MagicMock(side_effect=ValueError("message"))
    else:
        new = mocker.MagicMock(side_effect=ValueError)
    mocker.patch.object(compute, "lookup_job_compute_function", return_value=new)
    compute.run_job(job_id, auth0_id)
    assert new.call_count == 1
    with storage.StorageInterface(user=auth0_id).start_transaction() as st:
        results = st.list_job_results(job_id)
    assert len(results) == 1
    assert results[0].definition.type == "error message"


@pytest.mark.parametrize(
    "njp,exp,tp",
    [
        (
            dict(
                calculate="reference performance",
                weather_granularity="system",
                irradiance_type="standard",
                temperature_type="air",
            ),
            compute.run_performance_job,
            True,
        ),
        (
            dict(
                calculate="modeled performance",
                weather_granularity="system",
                irradiance_type="standard",
                temperature_type="air",
            ),
            compute.run_performance_job,
            True,
        ),
        (
            dict(
                compare="reference and actual performance",
                reference_data_parameters=dict(
                    data_available="weather only",
                    weather_granularity="system",
                    irradiance_type="standard",
                    temperature_type="air",
                ),
                actual_data_parameters=dict(
                    weather_granularity="system",
                    irradiance_type="standard",
                    temperature_type="air",
                    performance_granularity="system",
                ),
            ),
            compute.compare_reference_and_actual,
            True,
        ),
        (
            dict(
                compare="modeled and actual performance",
                performance_granularity="system",
                weather_granularity="system",
                irradiance_type="standard",
                temperature_type="air",
            ),
            compute.compare_modeled_and_actual,
            True,
        ),
        (
            dict(compare="monthly reference and actual performance"),
            compute.compare_monthly_reference_and_actual,
            False,
        ),
    ],
)
def test_lookup_compute_function(njp, system_def, exp, system_id, stored_job, tp):
    njp["system_id"] = system_id
    if tp:
        njp["time_parameters"] = dict(
            start="2020-01-01T00:00:00+00:00",
            end="2020-12-31T23:59:59+00:00",
            step="15:00",
            timezone="UTC",
        )
    job = models.Job(parameters=njp, system_definition=system_def)
    stored_job.definition = job
    assert compute.lookup_job_compute_function(stored_job) == exp


def test_get_data(complete_job_id, complete_job_data_id, auth0_id):
    si = storage.StorageInterface(user=auth0_id)
    assert isinstance(
        compute._get_data(complete_job_id, complete_job_data_id, si),
        pd.DataFrame,
    )


def test_get_data_bad(job_id, job_data_ids, auth0_id):
    si = storage.StorageInterface(user=auth0_id)
    with pytest.raises(TypeError):
        compute._get_data(job_id, job_data_ids[0], si)


@pytest.fixture()
def insert_monthly_data(
    monthlypa_job_id,
    auth0_id,
    nocommit_transaction,
    monthly_weather_actuals_id,
    monthly_weather_reference_id,
    monthly_perf_actuals_id,
    monthly_perf_reference_id,
):
    si = storage.StorageInterface(user=auth0_id)
    months = calendar.month_name[1:]
    monthadj = [np.cos((i - 6) / 24 * np.pi) for i in range(12)]
    energydf = pd.DataFrame(
        {"total_energy": [60000 * x for x in monthadj], "month": months}
    )
    weatherdf = pd.DataFrame(
        {
            "total_poa_insolation": [500 * 8 * 30 * x for x in monthadj],
            "average_daytime_cell_temperature": [25 * x for x in monthadj],
            "month": months,
        }
    )
    ref_energy = energydf.copy()
    ref_energy.loc[:, "total_energy"] *= 0.9
    ref_weather = weatherdf.copy()
    ref_weather.loc[:, "total_poa_insolation"] *= 0.96
    ref_weather.loc[:, "average_daytime_cell_temperature"] *= 1.2

    with si.start_transaction() as st:
        for did, df in [
            (monthly_weather_actuals_id, weatherdf),
            (monthly_perf_actuals_id, energydf),
            (monthly_weather_reference_id, ref_weather),
            (monthly_perf_reference_id, ref_energy),
        ]:
            iob = BytesIO()
            df.to_feather(iob)
            iob.seek(0)
            st.add_job_data(
                monthlypa_job_id,
                did,
                "test.arrow",
                "application/vnd.apache.arrow.file",
                iob.read(),
            )
    return energydf, weatherdf, ref_energy, ref_weather


def test_get_data_month(
    monthlypa_job_id,
    monthly_perf_actuals_id,
    auth0_id,
    nocommit_transaction,
    insert_monthly_data,
):
    si = storage.StorageInterface(user=auth0_id)
    exp, *_ = insert_monthly_data
    out = compute._get_data(monthlypa_job_id, monthly_perf_actuals_id, si)
    pd.testing.assert_frame_equal(exp.set_index("month"), out)


def test_DBResult_setting():
    df = pd.DataFrame(
        {"a": 0.0},
        index=pd.date_range("2020-01-01T00:00Z", freq="10min", periods=3, name="time"),
    )
    dbr = compute.DBResult(schema_path="/", type="performance data", data=df)
    new_df = pd.read_feather(BytesIO(dbr.data))
    pd.testing.assert_frame_equal(new_df, df.astype("float32").reset_index())


def test_save_results_to_db(job_id, nocommit_transaction, auth0_id):
    si = storage.StorageInterface(user=auth0_id)
    with si.start_transaction() as st:
        prev_results = st.list_job_results(job_id)
    assert len(prev_results) == 0
    df = pd.DataFrame(
        {"a": 0.0},
        index=pd.date_range("2020-01-01T00:00Z", freq="10min", periods=3, name="time"),
    )
    dbrs = [
        compute.DBResult(schema_path="/", type="performance data", data=df),
        compute.DBResult(schema_path="/", type="weather data", data=df),
    ]
    compute.save_results_to_db(job_id, dbrs, si)
    with si.start_transaction() as st:
        new_results = st.list_job_results(job_id)
        status = st.get_job_status(job_id)
    assert len(new_results) == 2
    assert status.status == "complete"


@pytest.mark.parametrize(
    "inp,name,shift,expected_index",
    [
        (
            pd.Series(
                0, index=pd.date_range("2021-01-01T00:10Z", freq="20min", periods=5)
            ),
            "myname",
            dt.timedelta(minutes=10),
            pd.date_range("2021-01-01T00:00Z", freq="20min", periods=5, name="time"),
        ),
        (
            pd.DataFrame(
                {"a": 0},
                index=pd.date_range("2021-01-01T00:10Z", freq="20min", periods=5),
            ),
            "myname",
            dt.timedelta(minutes=10),
            pd.date_range("2021-01-01T00:00Z", freq="20min", periods=5, name="time"),
        ),
        pytest.param(
            0,
            "name",
            dt.timedelta(minutes=1),
            None,
            marks=pytest.mark.xfail(raises=TypeError, strict=True),
        ),
        pytest.param(
            pd.Series(dtype=float),
            "name",
            dt.timedelta(minutes=1),
            None,
            marks=pytest.mark.xfail(raises=TypeError, strict=True),
        ),
        pytest.param(
            pd.DataFrame(dtype=float),
            "name",
            dt.timedelta(minutes=1),
            None,
            marks=pytest.mark.xfail(raises=TypeError, strict=True),
        ),
    ],
)
def test_adjust_frame(inp, name, shift, expected_index):
    out = compute._adjust_frame(inp, shift, name)
    pd.testing.assert_index_equal(out.index, expected_index)
    if isinstance(out, pd.Series):
        assert out.name == name


def test_generate_job_weather_data_system(stored_job, auth0_id, mocker):
    si = storage.StorageInterface(user=auth0_id)

    def mockgetdata(job_id, data_id, si):
        return pd.DataFrame({"jid": job_id, "did": data_id}, index=[0])

    mocker.patch("solarperformanceinsight_api.compute._get_data", new=mockgetdata)

    ndo = deepcopy(stored_job.data_objects[0])
    ndo.object_id = uuid1()
    ndo.definition.schema_path = "/"

    stored_job.definition.parameters.weather_granularity = "system"
    stored_job.data_objects = [ndo]
    gen = compute.generate_job_weather_data(stored_job, si)
    assert str(type(gen)) == "<class 'generator'>"
    genlist = list(gen)
    assert len(genlist) == 1
    # returns list of dataframes for each item
    pd.testing.assert_frame_equal(
        genlist[0][0],
        pd.DataFrame({"jid": stored_job.object_id, "did": ndo.object_id}, index=[0]),
    )


def test_generate_job_weather_data_system_multi_array(stored_job, auth0_id, mocker):
    si = storage.StorageInterface(user=auth0_id)
    arr = stored_job.definition.system_definition.inverters[0].arrays[0]
    stored_job.definition.system_definition.inverters[0].arrays = [arr, arr]

    def mockgetdata(job_id, data_id, si):
        return pd.DataFrame({"jid": job_id, "did": data_id}, index=[0])

    mocker.patch("solarperformanceinsight_api.compute._get_data", new=mockgetdata)

    ndo = deepcopy(stored_job.data_objects[0])
    ndo.object_id = uuid1()
    ndo.definition.schema_path = "/"

    stored_job.definition.parameters.weather_granularity = "system"
    stored_job.data_objects = [ndo]
    gen = compute.generate_job_weather_data(stored_job, si)
    assert str(type(gen)) == "<class 'generator'>"
    genlist = list(gen)
    assert len(genlist) == 1
    assert len(genlist[0]) == 2


def test_generate_job_weather_data_inverter(stored_job, auth0_id, mocker):
    si = storage.StorageInterface(user=auth0_id)

    def mockgetdata(job_id, data_id, si):
        return (job_id, data_id)

    mocker.patch("solarperformanceinsight_api.compute._get_data", new=mockgetdata)

    do = stored_job.data_objects[0]
    new_do = []
    ids = []
    for i in range(3):
        ndo = deepcopy(do)
        ndo.object_id = uuid1()
        ids.append((stored_job.object_id, ndo.object_id))
        ndo.definition.schema_path = f"/inverters/{i}"
        new_do.append(ndo)
    inv = deepcopy(stored_job.definition.system_definition.inverters[0])
    stored_job.definition.system_definition.inverters = [inv, inv, inv]
    stored_job.definition.parameters.weather_granularity = "inverter"
    stored_job.data_objects = new_do
    gen = compute.generate_job_weather_data(stored_job, si)
    assert str(type(gen)) == "<class 'generator'>"
    genlist = list(gen)
    # returns list of dataframes for each item
    assert genlist == [[i] for i in ids]


def test_generate_job_weather_data_inverter_multi_array(stored_job, auth0_id, mocker):
    si = storage.StorageInterface(user=auth0_id)

    def mockgetdata(job_id, data_id, si):
        return (job_id, data_id)

    mocker.patch("solarperformanceinsight_api.compute._get_data", new=mockgetdata)

    do = stored_job.data_objects[0]
    new_do = []
    ids = []
    for i in range(3):
        ndo = deepcopy(do)
        ndo.object_id = uuid1()
        ids.append((stored_job.object_id, ndo.object_id))
        ndo.definition.schema_path = f"/inverters/{i}"
        new_do.append(ndo)
    inv = deepcopy(stored_job.definition.system_definition.inverters[0])
    inv.arrays = [inv.arrays[0], inv.arrays[0]]
    stored_job.definition.system_definition.inverters = [inv, inv, inv]
    stored_job.definition.parameters.weather_granularity = "inverter"
    stored_job.data_objects = new_do
    gen = compute.generate_job_weather_data(stored_job, si)
    assert str(type(gen)) == "<class 'generator'>"
    genlist = list(gen)
    # returns list of dataframes for each item
    assert genlist == [[i, i] for i in ids]


def test_generate_job_weather_data_array(stored_job, auth0_id, mocker):
    si = storage.StorageInterface(user=auth0_id)

    def mockgetdata(job_id, data_id, si):
        return (job_id, data_id)

    mocker.patch("solarperformanceinsight_api.compute._get_data", new=mockgetdata)

    do = stored_job.data_objects[0]
    new_do = []
    ids = []
    for i in range(3):
        arid = []
        for j in range(2):
            ndo = deepcopy(do)
            ndo.object_id = f"{i}_{j}"
            arid.append((stored_job.object_id, ndo.object_id))
            ndo.definition.schema_path = f"/inverters/{i}/arrays/{j}"
            new_do.append(ndo)
        ids.append(arid)
    inv = deepcopy(stored_job.definition.system_definition.inverters[0])
    arr = deepcopy(inv.arrays[0])
    inv.arrays = [arr, arr]
    stored_job.definition.system_definition.inverters = [inv, inv, inv]
    stored_job.definition.parameters.weather_granularity = "array"
    stored_job.data_objects = new_do
    gen = compute.generate_job_weather_data(stored_job, si)
    assert str(type(gen)) == "<class 'generator'>"
    genlist = list(gen)
    assert len(genlist[0]) == 2
    assert genlist[0][0][1] == "0_0"
    assert genlist[0][1][1] == "0_1"
    assert genlist[1][1][1] == "1_1"
    # returns list of dataframes for each inverter
    assert genlist == ids


def test_generate_job_weather_data_fail(stored_job, auth0_id, mocker):
    si = storage.StorageInterface(user=auth0_id)

    stored_job.definition.parameters.weather_granularity = "unknown"
    with pytest.raises(ValueError):
        list(compute.generate_job_weather_data(stored_job, si))


@pytest.mark.parametrize("numarr", [1, 2])
def test_generate_job_performance_data_system(stored_job, auth0_id, mocker, numarr):
    si = storage.StorageInterface(user=auth0_id)
    arr = stored_job.definition.system_definition.inverters[0].arrays[0]
    stored_job.definition.system_definition.inverters[0].arrays = [arr] * numarr

    def mockgetdata(job_id, data_id, si):
        return pd.DataFrame({"jid": job_id, "did": data_id}, index=[0])

    mocker.patch("solarperformanceinsight_api.compute._get_data", new=mockgetdata)

    ndo = deepcopy(stored_job.data_objects[0])
    ndo.object_id = uuid1()
    ndo.definition.schema_path = "/"
    ndo.definition.type = "actual performance data"

    stored_job.data_objects = [ndo]
    gen = compute.generate_job_performance_data(
        stored_job, si, [models.JobDataTypeEnum.actual_performance], "system"
    )
    assert str(type(gen)) == "<class 'generator'>"
    genlist = list(gen)
    assert len(genlist) == 1
    # returns list of dataframes for each item
    pd.testing.assert_frame_equal(
        genlist[0],
        pd.DataFrame({"jid": stored_job.object_id, "did": ndo.object_id}, index=[0]),
    )


def test_generate_job_performance_data_inverter(stored_job, auth0_id, mocker):
    si = storage.StorageInterface(user=auth0_id)

    def mockgetdata(job_id, data_id, si):
        return (job_id, data_id)

    mocker.patch("solarperformanceinsight_api.compute._get_data", new=mockgetdata)

    do = stored_job.data_objects[0]
    new_do = []
    ids = []
    for i in range(3):
        ndo = deepcopy(do)
        ndo.object_id = uuid1()
        ids.append((stored_job.object_id, ndo.object_id))
        ndo.definition.schema_path = f"/inverters/{i}"
        if i == 1:
            ndo.definition.type = "actual performance data"
        else:
            ndo.definition.type = "reference performance data"
        new_do.append(ndo)
    inv = deepcopy(stored_job.definition.system_definition.inverters[0])
    stored_job.definition.system_definition.inverters = [inv, inv, inv]
    stored_job.data_objects = new_do
    gen = compute.generate_job_performance_data(
        stored_job,
        si,
        [
            models.JobDataTypeEnum.actual_performance,
            models.JobDataTypeEnum.reference_performance,
        ],
        "inverter",
    )
    assert str(type(gen)) == "<class 'generator'>"
    genlist = list(gen)
    # returns list of dataframes for each item
    assert genlist == ids


def test_generate_job_performance_data_fail(stored_job, auth0_id, mocker):
    si = storage.StorageInterface(user=auth0_id)

    with pytest.raises(ValueError):
        list(
            compute.generate_job_performance_data(
                stored_job, si, [models.JobDataTypeEnum.actual_performance], "unknown"
            )
        )


def test_generate_job_performance_data_empty(stored_job, auth0_id, mocker):
    si = storage.StorageInterface(user=auth0_id)
    assert not list(
        compute.generate_job_performance_data(
            stored_job,
            si,
            [models.JobDataTypeEnum.reference_performance_dc],
            "inverter",
        )
    )
    assert not list(
        compute.generate_job_performance_data(
            stored_job,
            si,
            [models.JobDataTypeEnum.actual_performance],
            None,
        )
    )


# pytest param ids are helpful finding combos that fail
@pytest.mark.parametrize(
    "tempcols",
    (
        # pytest parm ids are
        pytest.param(["temp_air", "wind_speed"], id="standard_temp"),
        pytest.param(["temp_air"], id="air_temp_only"),
        pytest.param(["module_temperature"], id="module_temp"),
        pytest.param(["cell_temperature"], id="cell_temp"),
        pytest.param(["module_temperature", "wind_speed"], id="module_temp+ws"),
        pytest.param(["cell_temperature", "wind_speed"], id="cell_temp+ws"),
    ),
)
@pytest.mark.parametrize(
    "method,colmap",
    (
        pytest.param("run_model", {}, id="run_model"),
        pytest.param(
            "run_model_from_poa",
            {"ghi": "poa_global", "dni": "poa_direct", "dhi": "poa_diffuse"},
            id="run_model_poa",
        ),
        pytest.param(
            "run_model_from_effective_irradiance",
            {"ghi": "effective_irradiance", "dni": "noped", "dhi": "nah"},
            id="run_model_eff",
        ),
    ),
)
def test_process_single_modelchain(
    system_def, either_tracker, method, colmap, tempcols
):
    # full run through a modelchain with a fixed tilt single array,
    # fixed tilt two array, and single axis tracker single array
    tshift = dt.timedelta(minutes=5)
    index = pd.DatetimeIndex([pd.Timestamp("2020-01-01T12:00:00-07:00")], name="time")
    tempdf = pd.DataFrame(
        {
            "temp_air": [25.0],
            "wind_speed": [10.0],
            "module_temperature": [30.0],
            "cell_temperature": [32.0],
            "poa_global": [1100.0],
        },
        index=index,
    )[tempcols]
    irrad = pd.DataFrame(
        {
            "ghi": [1100.0],
            "dni": [1000.0],
            "dhi": [100.0],
        },
        index=index,
    ).rename(columns=colmap)
    df = pd.concat([irrad, tempdf], axis=1)
    inv, _, multi = either_tracker
    location = Location(latitude=32.1, longitude=-110.8, altitude=2000, name="test")
    pvsys = pvmodeling.construct_pvsystem(inv)
    mc = ModelChain(system=pvsys, location=location, **dict(inv._modelchain_models))
    weather = [df]
    if multi:
        weather.append(df)

    # shifted (df - 5min) goes in, and shifted right (df) goes to be processed
    dblist, summary = compute.process_single_modelchain(mc, weather, method, tshift, 0)
    assert summary.performance.iloc[0] == 250.0
    assert set(summary.columns) == {
        "performance",
        "poa_global",
        "effective_irradiance",
        "cell_temperature",
        "zenith",
    }
    pd.testing.assert_index_equal(summary.index, df.index)

    # performance for the inverter, and weather for each array
    if multi:
        assert {d.schema_path for d in dblist} == {
            "/inverters/0",
            "/inverters/0/arrays/0",
            "/inverters/0/arrays/1",
        }
    else:
        assert {d.schema_path for d in dblist} == {
            "/inverters/0",
            "/inverters/0/arrays/0",
        }

    inv_perf = list(
        filter(
            lambda x: x.type == "performance data" and x.schema_path == "/inverters/0",
            dblist,
        )
    )[0]
    pd.testing.assert_frame_equal(
        pd.read_feather(BytesIO(inv_perf.data)),
        pd.DataFrame(
            {"performance": [250.0]}, dtype="float32", index=df.index
        ).reset_index(),
    )
    arr0_weather_df = pd.read_feather(
        BytesIO(
            list(
                filter(
                    lambda x: x.type == "weather data"
                    and x.schema_path == "/inverters/0/arrays/0",
                    dblist,
                )
            )[0].data
        )
    )
    assert set(arr0_weather_df.columns) == {
        "poa_global",
        "effective_irradiance",
        "cell_temperature",
        "time",
    }
    # pvlib>0.9.0a2
    assert not pd.isna(arr0_weather_df.cell_temperature).any()


@pytest.fixture()
def mockup_modelchain(mocker, stored_job):
    save = mocker.patch("solarperformanceinsight_api.compute.save_results_to_db")
    inv = stored_job.definition.system_definition.inverters[0]
    stored_job.definition.system_definition.inverters = [inv, inv]
    mocker.patch(
        "solarperformanceinsight_api.compute.generate_job_weather_data",
        return_value=[0, 1],
    )
    df = pd.DataFrame(
        {
            "performance": [1.0],
            "poa_global": [1.0],
            "effective_irradiance": [1.0],
            "cell_temperature": [1.0],
            "zenith": [1.0],
        },
        index=pd.DatetimeIndex([pd.Timestamp("2020-01-01T12:00Z")], name="time"),
    )
    mocker.patch(
        "solarperformanceinsight_api.compute.process_single_modelchain",
        return_value=([], df),
    )
    return stored_job, save, df


def test_run_performance_job(auth0_id, nocommit_transaction, mockup_modelchain):
    si = storage.StorageInterface(user=auth0_id)
    stored_job, save, df = mockup_modelchain

    compute.run_performance_job(stored_job, si)
    assert save.call_count == 1
    reslist = save.call_args[0][1]
    assert len(reslist) == 3

    perf = reslist[-1]
    assert perf.type == "performance data"
    iob = BytesIO(perf.data)
    iob.seek(0)
    perf_df = pd.read_feather(iob).set_index("time")
    assert perf_df.loc[df.index[0], "performance"] == 2.0  # sum of 2 inverters
    pd.testing.assert_index_equal(
        perf_df.index, stored_job.definition.parameters.time_parameters._time_range
    )

    month_avg = reslist[0]
    assert month_avg.type == "monthly summary"
    iob = BytesIO(month_avg.data)
    iob.seek(0)
    month_df = pd.read_feather(iob)
    assert len(month_df.index) == 12
    ser = month_df.iloc[0]
    assert len(ser) == 5
    assert ser.loc["month"] == "January"
    assert abs(ser.loc["total_energy"] - 2.0) < 1e-8
    assert abs(ser.loc["plane_of_array_insolation"] - 1.0) < 1e-8


def test_compare_modeled_and_actual(mockup_modelchain, auth0_id, nocommit_transaction):
    si = storage.StorageInterface(user=auth0_id)
    stored_job, save, df = mockup_modelchain

    compute.compare_modeled_and_actual(stored_job, si)
    assert save.call_count == 1
    reslist = save.call_args[0][1]
    assert len(reslist) == 4

    summary = reslist[-1]
    assert summary.type == "actual vs modeled energy"
    iob = BytesIO(summary.data)
    iob.seek(0)
    summary_df = pd.read_feather(iob)
    assert len(summary_df.index) == 12
    ser = summary_df.iloc[0]
    assert len(ser) == 5
    assert ser.loc["month"] == "January"
    assert (ser.loc["modeled_energy"] - 2.0) < 1e-7
    assert ser.loc["actual_energy"] == 1.0
    assert (ser.loc["difference"] - -1.0) < 1e-7
    assert (ser.loc["ratio"] - 1.0 / 2.0) < 1e-7


<<<<<<< HEAD
=======
def test_compare_monthly_reference_and_actual_pvsyst(
    mocker, auth0_id, nocommit_transaction, insert_monthly_data, monthlypa_job_id
):
    si = storage.StorageInterface(user=auth0_id)
    with si.start_transaction() as st:
        job = st.get_job(monthlypa_job_id)
    assert isinstance(
        job.definition.system_definition.inverters[0].arrays[0].module_parameters,
        models.PVsystModuleParameters,
    )
    with pytest.raises(TypeError):
        compute.compare_monthly_reference_and_actual(job, si)


>>>>>>> 51795499
@pytest.fixture()
def pvwatts_system():
    sysdict = deepcopy(models.SYSTEM_EXAMPLE)
    arr = dict(
        name="array",
        make_model="custom",
        albedo=0.2,
        modules_per_string=10,
        strings=5,
        tracking=dict(tilt=20.0, azimuth=180.0),
        temperature_model_parameters=dict(
            a=-3.47,
            b=-0.0594,
            deltaT=3,
        ),
        module_parameters=dict(pdc0=240.0, gamma_pdc=-0.5),
    )
    inv = dict(
        name="Inverter 1",
        make_model="custom",
        losses={},
        airmass_model="kastenyoung1989",
        aoi_model="physical",
        clearsky_model="ineichen",
        spectral_model="no_loss",
        transposition_model="haydavies",
        inverter_parameters=dict(pdc0=7500),
        arrays=[arr],
    )
    inv1 = deepcopy(inv)
    inv1["name"] = "inverter 2"
    inv1["arrays"] = [arr, arr]
    sysdict["inverters"] = [inv, inv1]
    return models.PVSystem(**sysdict)


<<<<<<< HEAD
=======
def test_compare_monthly_reference_and_actual(
    mocker,
    auth0_id,
    nocommit_transaction,
    insert_monthly_data,
    monthlypa_job_id,
    pvwatts_system,
):
    si = storage.StorageInterface(user=auth0_id)
    save = mocker.patch("solarperformanceinsight_api.compute.save_results_to_db")

    with si.start_transaction() as st:
        job = st.get_job(monthlypa_job_id)
    job.definition.system_definition = pvwatts_system
    compute.compare_monthly_reference_and_actual(job, si)
    assert save.call_count == 1
    reslist = save.call_args[0][1]
    assert len(reslist) == 1

    summary = reslist[0]
    assert summary.type == "actual vs weather adjusted reference"
    iob = BytesIO(summary.data)
    iob.seek(0)
    summary_df = pd.read_feather(iob)
    assert len(summary_df.index) == 12
    ser = summary_df.iloc[6]
    assert len(ser) == 5
    assert ser.loc["month"] == "July"
    assert ser.loc["actual_energy"] == 60000
    assert ser.loc["weather_adjusted_energy"] == 56250.375  # 56249.625 pre GH190
    assert ser.loc["difference"] == 3749.625  # 3750.375 pre GH190
    assert (ser.loc["ratio"] - 1.0666738) < 1e-10  # no difference with GH190


>>>>>>> 51795499
@pytest.fixture(params=list(models.TemperatureTypeEnum))
def temp_type(request):
    return request.param


@pytest.fixture(params=list(models.IrradianceTypeEnum))
def irr_type(request):
    return request.param


@pytest.fixture(params=list(models.WeatherGranularityEnum))
def weather_gran(request):
    return request.param


@pytest.fixture(params=list(models.PerformanceGranularityEnum))
def perf_gran(request):
    return request.param


@pytest.fixture(
    params=(
        ("weather only", None),
        ("weather and AC performance", "system"),
        ("weather and AC performance", "inverter"),
        ("weather, AC, and DC performance", "system"),
        ("weather, AC, and DC performance", "inverter"),
    )
)
def pred_params(irr_type, temp_type, weather_gran, request):
    if request.param[0] == "weather only":
        return dict(
            irradiance_type=irr_type,
            temperature_type=temp_type,
            weather_granularity=weather_gran,
            data_available=request.param[0],
        )
    else:
        return dict(
            irradiance_type=irr_type,
            temperature_type=temp_type,
            weather_granularity=weather_gran,
            data_available=request.param[0],
            performance_granularity=request.param[1],
        )


@pytest.fixture()
def actual_params(irr_type, temp_type, weather_gran, perf_gran):
    return dict(
        irradiance_type=irr_type,
        temperature_type=temp_type,
        weather_granularity=weather_gran,
        performance_granularity=perf_gran,
    )


@pytest.fixture()
def sandia_inverter():
    return dict(
        Paco=5000,
        Pdco=5447.35,
        Vdco=48,
        Pso=18.11,
        C0=-1.1e-5,
        C1=3.26e-4,
        C2=-5.6e-3,
        C3=-1.2e-3,
        Pnt=1.5,
    )


@pytest.fixture()
def pvsyst_system(sandia_inverter):
    sysdict = deepcopy(models.SYSTEM_EXAMPLE)
    inv = sysdict["inverters"][0]
    inv["inverter_parameters"] = sandia_inverter
    inv1 = deepcopy(inv)
    inv1["name"] = "inverter 2"
    inv1["arrays"] = [inv1["arrays"][0], inv1["arrays"][0]]
    sysdict["inverters"] = [inv, inv1]
    return models.PVSystem(**sysdict)


@pytest.fixture()
def cec_system(sandia_inverter):
    sysdict = deepcopy(models.SYSTEM_EXAMPLE)
    modparams = models.CECModuleParameters(
        alpha_sc=0.00208,
        a_ref=1.876,
        I_L_ref=5.81,
        I_o_ref=3.7e-11,
        R_sh_ref=298.4,
        R_s=0.514,
        gamma_r=-0.37,
        cells_in_series=72,
        Adjust=13.095,
    )
    inv = sysdict["inverters"][0]
    inv["inverter_parameters"] = sandia_inverter
    arr = inv["arrays"][0]
    arr["module_parameters"] = modparams
    arr["strings"] = 1
    inv["arrays"] = [arr]
    inv1 = deepcopy(inv)
    inv1["name"] = "inverter 2"
    inv1["arrays"] = [arr, arr]
    sysdict["inverters"] = [inv, inv1]
    return models.PVSystem(**sysdict)


@pytest.mark.parametrize("syst", ["pvwatts", "cec", "pvsyst"])
def test_compare_monthly_predicted_and_actual(
    mocker,
    auth0_id,
    nocommit_transaction,
    insert_monthly_data,
    monthlypa_job_id,
    pvwatts_system,
    cec_system,
    pvsyst_system,
    syst,
):
    si = storage.StorageInterface(user=auth0_id)
    save = mocker.patch("solarperformanceinsight_api.compute.save_results_to_db")

    with si.start_transaction() as st:
        job = st.get_job(monthlypa_job_id)
    if syst == "pvwatts":
        job.definition.system_definition = pvwatts_system
    elif syst == "cec":
        job.definition.system_definition = cec_system
    else:
        job.definition.system_definition = pvsyst_system
    compute.compare_monthly_predicted_and_actual(job, si)
    assert save.call_count == 1
    reslist = save.call_args[0][1]
    assert len(reslist) == 1

    summary = reslist[0]
    assert summary.type == "actual vs weather adjusted reference"
    iob = BytesIO(summary.data)
    iob.seek(0)
    summary_df = pd.read_feather(iob)
    assert len(summary_df.index) == 12
    ser = summary_df.iloc[6]
    assert len(ser) == 5
    assert ser.loc["month"] == "July"
    assert ser.loc["actual_energy"] == 60000
    # 56249.625 pre GH190
    np.testing.assert_allclose(ser.loc["weather_adjusted_energy"], 56250.375, atol=0.2)
    # 3750.375 pre GH190
    np.testing.assert_allclose(ser.loc["difference"], 3749.625, atol=0.2)
    np.testing.assert_allclose(ser.loc["ratio"], 1.066667, atol=1e-5)


@pytest.fixture()
def mockup_reference_actual(mocker, system_id):
    def mockem(system, pred_params, actual_params):
        save = mocker.patch("solarperformanceinsight_api.compute.save_results_to_db")
        cat = pd.Timestamp.utcnow()
        job_params = models.CompareReferenceActualJobParameters(
            system_id=system_id,
            time_parameters=dict(
                start="2021-02-01T00:00:00-07:00",
                end="2021-04-01T00:00:00-07:00",
                step="30:00",
                timezone="Etc/GMT+7",
            ),
            compare="reference and actual performance",
            reference_data_parameters=pred_params,
            actual_data_parameters=actual_params,
        )
        index = job_params.time_parameters._time_range
        job = models.Job(
            parameters=job_params,
            system_definition=system,
        )
        ids = [uuid1() for _ in range(len(job._data_items))]
        data_objects = [
            models.StoredJobDataMetadata(
                object_id=ids[i],
                object_type="job_data",
                created_at=cat,
                modified_at=cat,
                definition=dict(
                    present=True,
                    filename="data",
                    data_format="application/vnd.apache.arrow.file",
                    type=di.type,
                    data_columns=di._data_cols,
                    schema_path=di.schema_path,
                ),
            )
            for i, di in enumerate(job._data_items.values())
        ]
        stored_job = models.StoredJob(
            object_id=uuid1(),
            definition=job,
            status=dict(
                status="queued",
                last_change=cat,
            ),
            created_at=cat,
            modified_at=cat,
            data_objects=data_objects,
        )
        day = (index.hour > 8) & (index.hour < 17)
        perf = pd.DataFrame({"performance": 4000 * day}, index=index)
        perf.index.name = "time"
        weather = pd.DataFrame(
            {
                "temp_air": 25.0,
                "wind_speed": 10.0,
                "module_temperature": 35.0,
                "cell_temperature": 40.0,
                "effective_irradiance": 1000 * day,
                "poa_global": 1100 * day,
                "poa_direct": 1000 * day,
                "poa_diffuse": 100 * day,
                "ghi": 1100 * day,
                "dni": 1000 * day,
                "dhi": 100 * day,
            },
            index=index,
        )
        weather.index.name = "time"

        data = {}
        for i, ((sp, type_), di) in enumerate(job._data_items.items()):
            cols = set(di._data_cols) - {"time"}
            if type_ == models.JobDataTypeEnum.actual_performance:
                data[ids[i]] = perf.copy()
                if sp == "/":
                    data[ids[i]] *= 3
            elif type_ == models.JobDataTypeEnum.reference_performance:
                data[ids[i]] = perf.copy() * 0.9
                if sp == "/":
                    data[ids[i]] *= 3
            elif type_ == models.JobDataTypeEnum.reference_performance_dc:
                data[ids[i]] = perf.copy() * 0.98
                if sp == "/":
                    data[ids[i]] *= 3
            elif type_ == models.JobDataTypeEnum.actual_weather:
                data[ids[i]] = weather[cols].copy()
            elif type_ == models.JobDataTypeEnum.reference_weather:
                data[ids[i]] = weather[cols].copy() * 0.94

        def _get_data(job_id, data_id, si):
            return data[data_id]

        mocker.patch("solarperformanceinsight_api.compute._get_data", new=_get_data)
        return stored_job, save

    return mockem


def test_compare_reference_and_actual(
    mockup_reference_actual,
    auth0_id,
    nocommit_transaction,
    pvwatts_system,
    pred_params,
    actual_params,
):
    si = storage.StorageInterface(user=auth0_id)
    job, save = mockup_reference_actual(pvwatts_system, pred_params, actual_params)
    compute.compare_reference_and_actual(job, si)
    assert save.call_count == 1
    reslist = save.call_args[0][1]
    if (
        job.definition.parameters.reference_data_parameters.data_available
        == "weather only"
    ):
        # 2 weather adj, 1 summary, 3 inv, 2 array
        assert len(reslist) == 8
    else:
        assert len(reslist) == 3

    assert (
        len([1 for res in reslist if res.type == "weather adjusted performance"]) == 2
    )

    summary = reslist[-1]
    assert summary.type == "actual vs weather adjusted reference"
    iob = BytesIO(summary.data)
    iob.seek(0)
    summary_df = pd.read_feather(iob)
    assert len(summary_df.index) == 2
    ser = summary_df.iloc[0]
    assert len(ser) == 5
    assert ser.loc["month"] == "February"
    assert (
        abs(ser["actual_energy"] - ser["weather_adjusted_energy"])
        / ser["actual_energy"]
        < 2
    )
    assert ser["weather_adjusted_energy"] > 0
    assert "difference" in ser
    assert 0.5 < ser["ratio"] < 1.8


def test_compare_reference_and_actual_precise(
    mockup_reference_actual,
    auth0_id,
    nocommit_transaction,
    pvwatts_system,
):
    pred_params = dict(
        irradiance_type="standard",
        temperature_type="air",
        weather_granularity="system",
        data_available="weather only",
    )
    actual_params = dict(
        irradiance_type="standard",
        temperature_type="air",
        weather_granularity="system",
        performance_granularity="system",
    )
    si = storage.StorageInterface(user=auth0_id)
    job, save = mockup_reference_actual(pvwatts_system, pred_params, actual_params)
    compute.compare_reference_and_actual(job, si)
    assert save.call_count == 1
    reslist = save.call_args[0][1]
    if (
        job.definition.parameters.reference_data_parameters.data_available
        == "weather only"
    ):
        # 2 weather adj, 1 summary, 3 inv, 2 array
        assert len(reslist) == 8
    else:
        assert len(reslist) == 3

    assert (
        len([1 for res in reslist if res.type == "weather adjusted performance"]) == 2
    )

    summary = reslist[-1]
    assert summary.type == "actual vs weather adjusted reference"
    iob = BytesIO(summary.data)
    iob.seek(0)
    summary_df = pd.read_feather(iob)
    assert len(summary_df.index) == 2
    ser = summary_df.iloc[0]
    assert len(ser) == 5
    assert ser.loc["month"] == "February"
    assert ser.loc["actual_energy"] == 2688000
    assert (
        ser.loc["weather_adjusted_energy"] - 3157708.2
    ) < 1e-1  # 3165232.0 pre GH190
    assert (ser.loc["difference"] - -469708.16) < 1e-2  # -477231.97 pre GH190
    assert (ser.loc["ratio"] - 0.8512503) < 1e-8  # 0.84922683 pre GH190


@pytest.mark.parametrize("syst", ["cec", "pvsyst"])
@pytest.mark.parametrize(
    "data_available,pg",
    (
        ("weather only", None),
        ("weather and AC performance", "inverter"),
        ("weather, AC, and DC performance", "inverter"),
    ),
)
<<<<<<< HEAD
def test_compare_predicted_and_actual_other_modules(
    mockup_predicted_actual,
    auth0_id,
    nocommit_transaction,
    pvsyst_system,
=======
def test_compare_reference_and_actual_pvsyst(
    mockup_reference_actual,
    auth0_id,
    nocommit_transaction,
    pvsyst_system,
    temp_type,
    pg,
    data_available,
):
    actual_params = dict(
        irradiance_type="poa",
        temperature_type="cell",
        weather_granularity="system",
        performance_granularity="inverter",
    )
    pred_params = dict(
        irradiance_type="standard",
        temperature_type=temp_type,
        weather_granularity="system",
        performance_granularity=pg,
        data_available=data_available,
    )
    si = storage.StorageInterface(user=auth0_id)
    job, save = mockup_reference_actual(pvsyst_system, pred_params, actual_params)
    with pytest.raises(TypeError):  # pvlib#1190
        compute.compare_reference_and_actual(job, si)


@pytest.mark.parametrize(
    "data_available,pg",
    (
        ("weather only", None),
        ("weather and AC performance", "inverter"),
        ("weather, AC, and DC performance", "inverter"),
    ),
)
def test_compare_reference_and_actual_cec(
    mockup_reference_actual,
    auth0_id,
    nocommit_transaction,
>>>>>>> 51795499
    cec_system,
    temp_type,
    pg,
    data_available,
    syst,
):
    actual_params = dict(
        irradiance_type="poa",
        temperature_type="cell",
        weather_granularity="system",
        performance_granularity="inverter",
    )
    pred_params = dict(
        irradiance_type="standard",
        temperature_type=temp_type,
        weather_granularity="system",
        performance_granularity=pg,
        data_available=data_available,
    )
    si = storage.StorageInterface(user=auth0_id)
<<<<<<< HEAD
    system = pvsyst_system if syst == "pvsyst" else cec_system
    job, save = mockup_predicted_actual(system, pred_params, actual_params)
    compute.compare_predicted_and_actual(job, si)
=======
    job, save = mockup_reference_actual(cec_system, pred_params, actual_params)
    compute.compare_reference_and_actual(job, si)
>>>>>>> 51795499
    assert save.call_count == 1
    reslist = save.call_args[0][1]
    if data_available == "weather only":
        # 2 weather adj, 1 summary, 3 inv, 2 array
        assert len(reslist) == 8
    else:
        assert len(reslist) == 3

    assert (
        len([1 for res in reslist if res.type == "weather adjusted performance"]) == 2
    )

    summary = reslist[-1]
    assert summary.type == "actual vs weather adjusted reference"
    iob = BytesIO(summary.data)
    iob.seek(0)
    summary_df = pd.read_feather(iob)
    assert len(summary_df.index) == 2
    ser = summary_df.iloc[0]
    assert len(ser) == 5
    assert ser.loc["month"] == "February"
    assert (
        abs(ser["actual_energy"] - ser["weather_adjusted_energy"])
        / ser["actual_energy"]
        < 2
    )
    assert "difference" in ser
    assert "ratio" in ser


def test_compare_reference_and_actual_cec_module_temp_as_expected(
    mockup_reference_actual,
    auth0_id,
    nocommit_transaction,
    cec_system,
):
    actual_params = dict(
        irradiance_type="poa",
        temperature_type="cell",
        weather_granularity="system",
        performance_granularity="inverter",
    )
    pred_params = dict(
        irradiance_type="standard",
        temperature_type="module",
        weather_granularity="system",
        data_available="weather only",
    )
    si = storage.StorageInterface(user=auth0_id)
    job, save = mockup_reference_actual(cec_system, pred_params, actual_params)
    compute.compare_reference_and_actual(job, si)
    assert save.call_count == 1
    reslist = save.call_args[0][1]

    perf = reslist[2]
    assert perf.type == "weather adjusted performance"
    assert perf.schema_path == "/inverters/0"
    iob = BytesIO(perf.data)
    iob.seek(0)
    # 2021-02-01 11:00:00-07:00    1069.703613 if using cell temp from 20C
    assert (
        pd.read_feather(iob)
        .set_index("time")
        .loc["2021-02-01 11:00:00-07:00", "performance"]
        > 1070
    )


@pytest.mark.parametrize(
    "inp,exp",
    [
        (
            [
                pd.DataFrame(
                    {"performance": [0, float("NaN"), 0]},
                    index=[
                        pd.Timestamp("2020-02-28T23:00Z"),
                        pd.Timestamp("2020-02-29T23:00Z"),
                        pd.Timestamp("2020-03-01T23:00Z"),
                    ],
                )
            ],
            {pd.Timestamp("2020-02-29T23:00Z")},
        ),
        (
            [
                pd.DataFrame(
                    {"performance": [float("NaN"), float("NaN"), 0]},
                    index=[
                        pd.Timestamp("2020-02-29T03:00Z"),
                        pd.Timestamp("2020-02-29T23:00Z"),
                        pd.Timestamp("2020-03-01T23:00Z"),
                    ],
                )
            ],
            {pd.Timestamp("2020-02-29T03:00Z"), pd.Timestamp("2020-02-29T23:00Z")},
        ),
        (
            [
                pd.DataFrame(
                    {"performance": [0, float("NaN"), 0]},
                    index=[
                        pd.Timestamp("2020-02-28T23:00-07:00"),
                        pd.Timestamp("2020-02-29T23:00-07:00"),
                        pd.Timestamp("2020-03-01T23:00-07:00"),
                    ],
                )
            ],
            {pd.Timestamp("2020-02-29T23:00-07:00")},
        ),
        (
            [
                pd.DataFrame(
                    {"performance": [0, float("NaN"), 0]},
                    index=[
                        pd.Timestamp("2020-02-28T23:00Z"),
                        pd.Timestamp("2020-02-29T01:00Z"),
                        pd.Timestamp("2020-02-29T02:00Z"),
                    ],
                )
            ],
            set(),
        ),
        (
            [
                pd.DataFrame(
                    {"performance": [0, float("NaN"), 0]},
                    index=[
                        pd.Timestamp("2021-02-28T23:00Z"),
                        pd.Timestamp("2021-03-01T01:00Z"),
                        pd.Timestamp("2021-03-01T02:00Z"),
                    ],
                )
            ],
            set(),
        ),
        (
            [
                pd.DataFrame(
                    {"performance": [0, float("NaN"), 0]},
                    index=[
                        pd.Timestamp("2016-02-29T00:00Z"),
                        pd.Timestamp("2020-02-29T01:00Z"),
                        pd.Timestamp("2024-02-29T02:00Z"),
                    ],
                )
            ],
            {pd.Timestamp("2020-02-29T01:00Z")},
        ),
        (
            [
                pd.DataFrame(
                    {"performance": [0, float("NaN"), float("NaN")]},
                    index=[
                        pd.Timestamp("2016-02-29T00:00Z"),
                        pd.Timestamp("2020-02-29T01:00Z"),
                        pd.Timestamp("2024-02-29T02:00Z"),
                    ],
                )
            ],
            {pd.Timestamp("2020-02-29T01:00Z"), pd.Timestamp("2024-02-29T02:00Z")},
        ),
        (
            [
                pd.DataFrame(
                    {
                        "performance": [0, float("NaN"), float("NaN")],
                        "other": [1, 2, 3],
                    },
                    index=[
                        pd.Timestamp("2016-02-29T00:00Z"),
                        pd.Timestamp("2020-02-29T01:00Z"),
                        pd.Timestamp("2024-02-29T02:00Z"),
                    ],
                )
            ],
            set(),
        ),
        (
            [
                pd.DataFrame(
                    {
                        "performance": [0, float("NaN"), float("NaN")],
                    },
                    index=[
                        pd.Timestamp("2016-04-29T00:00Z"),
                        pd.Timestamp("2020-04-29T01:00Z"),
                        pd.Timestamp("2024-04-29T02:00Z"),
                    ],
                )
            ],
            set(),
        ),
        ([], set()),
        (
            [
                pd.DataFrame(
                    {"performance": [0, float("NaN"), float("NaN")]},
                    index=[
                        pd.Timestamp("2016-02-29T00:00Z"),
                        pd.Timestamp("2020-02-29T01:00Z"),
                        pd.Timestamp("2024-02-29T02:00Z"),
                    ],
                ),
                pd.DataFrame(
                    {"per": [0, float("NaN"), 99]},
                    index=[
                        pd.Timestamp("2016-02-29T00:00Z"),
                        pd.Timestamp("2020-02-29T01:00Z"),
                        pd.Timestamp("2024-02-29T02:00Z"),
                    ],
                ),
            ],
            {pd.Timestamp("2020-02-29T01:00Z")},
        ),
        (
            [
                pd.DataFrame(
                    {"performance": [0, float("NaN"), float("NaN")]},
                    index=[
                        pd.Timestamp("2016-02-29T00:00Z"),
                        pd.Timestamp("2020-02-29T01:00Z"),
                        pd.Timestamp("2024-02-29T02:00Z"),
                    ],
                ),
                pd.DataFrame(
                    {"per": [0, float("NaN"), 99]},
                    index=[
                        pd.Timestamp("2016-02-29T00:00Z"),
                        pd.Timestamp("2020-02-29T01:00Z"),
                        pd.Timestamp("2024-02-29T02:00Z"),
                    ],
                ),
                pd.DataFrame(
                    {"per": [0, float("NaN"), float("NaN")]},
                    index=[
                        pd.Timestamp("2017-02-28T00:00Z"),
                        pd.Timestamp("2020-02-29T01:00Z"),
                        pd.Timestamp("2029-02-28T02:00Z"),
                    ],
                ),
            ],
            {pd.Timestamp("2020-02-29T01:00Z")},
        ),
    ],
)
def test_get_missing_leap_days(inp, exp):
    out = compute._get_missing_leap_days(inp)
    assert out == exp


def test_compare_reference_and_actual_leap_day_dropped(
    auth0_id,
    nocommit_transaction,
    cec_system,
    mocker,
    system_id,
):
    actual_params = dict(
        irradiance_type="poa",
        temperature_type="cell",
        weather_granularity="system",
        performance_granularity="inverter",
    )
    pred_params = dict(
        irradiance_type="standard",
        temperature_type="module",
        weather_granularity="system",
        data_available="weather only",
    )
    save = mocker.patch("solarperformanceinsight_api.compute.save_results_to_db")
    cat = pd.Timestamp.utcnow()
    job_params = models.CompareReferenceActualJobParameters(
        system_id=system_id,
        time_parameters=dict(
            start="2020-02-27T00:00:00-07:00",
            end="2020-03-04T00:00:00-07:00",
            step="30:00",
            timezone="Etc/GMT+7",
        ),
        compare="reference and actual performance",
        reference_data_parameters=pred_params,
        actual_data_parameters=actual_params,
    )
    index = job_params.time_parameters._time_range
    index.name = "time"
    job = models.Job(
        parameters=job_params,
        system_definition=cec_system,
    )
    ids = [uuid1() for _ in range(len(job._data_items))]
    data_objects = [
        models.StoredJobDataMetadata(
            object_id=ids[i],
            object_type="job_data",
            created_at=cat,
            modified_at=cat,
            definition=dict(
                present=True,
                filename="data",
                data_format="application/vnd.apache.arrow.file",
                type=di.type,
                data_columns=di._data_cols,
                schema_path=di.schema_path,
            ),
        )
        for i, di in enumerate(job._data_items.values())
    ]
    stored_job = models.StoredJob(
        object_id=uuid1(),
        definition=job,
        status=dict(
            status="queued",
            last_change=cat,
        ),
        created_at=cat,
        modified_at=cat,
        data_objects=data_objects,
    )
    weather = pd.DataFrame(
        {
            "module_temperature": 35.0,
            "ghi": 1100,
            "dni": 1000,
            "dhi": 100,
        },
        index=index,
    )
    weather.loc[index.dayofyear == 60, :] = float("NaN")
    weather.index.name = "time"

    data = {}
    for i, ((sp, type_), di) in enumerate(job._data_items.items()):
        cols = set(di._data_cols) - {"time"}
        if type_ == models.JobDataTypeEnum.actual_performance:
            data[ids[i]] = pd.DataFrame(
                {"performance": 1000 * (index.dayofyear == 60).astype(int)}, index=index
            )  # zero expect on leap day
        elif type_ == models.JobDataTypeEnum.reference_performance:
            data[ids[i]] = pd.DataFrame({"performance": 4000.0}, index=index)
        elif type_ == models.JobDataTypeEnum.actual_weather:
            data[ids[i]] = pd.DataFrame(
                {
                    "cell_temperature": 40.0,
                    "poa_global": 1100,
                    "poa_direct": 1000,
                    "poa_diffuse": 100,
                },
                index=index,
            )
        elif type_ == models.JobDataTypeEnum.reference_weather:
            data[ids[i]] = weather[cols].copy()

    def _get_data(job_id, data_id, si):
        return data[data_id]

    mocker.patch("solarperformanceinsight_api.compute._get_data", new=_get_data)

    si = storage.StorageInterface(user=auth0_id)
    compute.compare_reference_and_actual(stored_job, si)
    assert save.call_count == 1
    reslist = save.call_args[0][1]

    summary = reslist[-1]
    assert summary.type == "actual vs weather adjusted reference"
    iob = BytesIO(summary.data)
    iob.seek(0)
    summary_df = pd.read_feather(iob)
    assert (summary_df["actual_energy"] == 0).all()<|MERGE_RESOLUTION|>--- conflicted
+++ resolved
@@ -732,23 +732,6 @@
     assert (ser.loc["ratio"] - 1.0 / 2.0) < 1e-7
 
 
-<<<<<<< HEAD
-=======
-def test_compare_monthly_reference_and_actual_pvsyst(
-    mocker, auth0_id, nocommit_transaction, insert_monthly_data, monthlypa_job_id
-):
-    si = storage.StorageInterface(user=auth0_id)
-    with si.start_transaction() as st:
-        job = st.get_job(monthlypa_job_id)
-    assert isinstance(
-        job.definition.system_definition.inverters[0].arrays[0].module_parameters,
-        models.PVsystModuleParameters,
-    )
-    with pytest.raises(TypeError):
-        compute.compare_monthly_reference_and_actual(job, si)
-
-
->>>>>>> 51795499
 @pytest.fixture()
 def pvwatts_system():
     sysdict = deepcopy(models.SYSTEM_EXAMPLE)
@@ -785,43 +768,6 @@
     return models.PVSystem(**sysdict)
 
 
-<<<<<<< HEAD
-=======
-def test_compare_monthly_reference_and_actual(
-    mocker,
-    auth0_id,
-    nocommit_transaction,
-    insert_monthly_data,
-    monthlypa_job_id,
-    pvwatts_system,
-):
-    si = storage.StorageInterface(user=auth0_id)
-    save = mocker.patch("solarperformanceinsight_api.compute.save_results_to_db")
-
-    with si.start_transaction() as st:
-        job = st.get_job(monthlypa_job_id)
-    job.definition.system_definition = pvwatts_system
-    compute.compare_monthly_reference_and_actual(job, si)
-    assert save.call_count == 1
-    reslist = save.call_args[0][1]
-    assert len(reslist) == 1
-
-    summary = reslist[0]
-    assert summary.type == "actual vs weather adjusted reference"
-    iob = BytesIO(summary.data)
-    iob.seek(0)
-    summary_df = pd.read_feather(iob)
-    assert len(summary_df.index) == 12
-    ser = summary_df.iloc[6]
-    assert len(ser) == 5
-    assert ser.loc["month"] == "July"
-    assert ser.loc["actual_energy"] == 60000
-    assert ser.loc["weather_adjusted_energy"] == 56250.375  # 56249.625 pre GH190
-    assert ser.loc["difference"] == 3749.625  # 3750.375 pre GH190
-    assert (ser.loc["ratio"] - 1.0666738) < 1e-10  # no difference with GH190
-
-
->>>>>>> 51795499
 @pytest.fixture(params=list(models.TemperatureTypeEnum))
 def temp_type(request):
     return request.param
@@ -851,7 +797,7 @@
         ("weather, AC, and DC performance", "inverter"),
     )
 )
-def pred_params(irr_type, temp_type, weather_gran, request):
+def ref_params(irr_type, temp_type, weather_gran, request):
     if request.param[0] == "weather only":
         return dict(
             irradiance_type=irr_type,
@@ -934,7 +880,7 @@
 
 
 @pytest.mark.parametrize("syst", ["pvwatts", "cec", "pvsyst"])
-def test_compare_monthly_predicted_and_actual(
+def test_compare_monthly_reference_and_actual(
     mocker,
     auth0_id,
     nocommit_transaction,
@@ -956,7 +902,7 @@
         job.definition.system_definition = cec_system
     else:
         job.definition.system_definition = pvsyst_system
-    compute.compare_monthly_predicted_and_actual(job, si)
+    compute.compare_monthly_reference_and_actual(job, si)
     assert save.call_count == 1
     reslist = save.call_args[0][1]
     assert len(reslist) == 1
@@ -980,7 +926,7 @@
 
 @pytest.fixture()
 def mockup_reference_actual(mocker, system_id):
-    def mockem(system, pred_params, actual_params):
+    def mockem(system, ref_params, actual_params):
         save = mocker.patch("solarperformanceinsight_api.compute.save_results_to_db")
         cat = pd.Timestamp.utcnow()
         job_params = models.CompareReferenceActualJobParameters(
@@ -992,7 +938,7 @@
                 timezone="Etc/GMT+7",
             ),
             compare="reference and actual performance",
-            reference_data_parameters=pred_params,
+            reference_data_parameters=ref_params,
             actual_data_parameters=actual_params,
         )
         index = job_params.time_parameters._time_range
@@ -1079,16 +1025,16 @@
     return mockem
 
 
-def test_compare_reference_and_actual(
+def test_compare_reference_and_actual_pvwatts(
     mockup_reference_actual,
     auth0_id,
     nocommit_transaction,
     pvwatts_system,
-    pred_params,
+    ref_params,
     actual_params,
 ):
     si = storage.StorageInterface(user=auth0_id)
-    job, save = mockup_reference_actual(pvwatts_system, pred_params, actual_params)
+    job, save = mockup_reference_actual(pvwatts_system, ref_params, actual_params)
     compute.compare_reference_and_actual(job, si)
     assert save.call_count == 1
     reslist = save.call_args[0][1]
@@ -1130,7 +1076,7 @@
     nocommit_transaction,
     pvwatts_system,
 ):
-    pred_params = dict(
+    ref_params = dict(
         irradiance_type="standard",
         temperature_type="air",
         weather_granularity="system",
@@ -1143,7 +1089,7 @@
         performance_granularity="system",
     )
     si = storage.StorageInterface(user=auth0_id)
-    job, save = mockup_reference_actual(pvwatts_system, pred_params, actual_params)
+    job, save = mockup_reference_actual(pvwatts_system, ref_params, actual_params)
     compute.compare_reference_and_actual(job, si)
     assert save.call_count == 1
     reslist = save.call_args[0][1]
@@ -1186,54 +1132,11 @@
         ("weather, AC, and DC performance", "inverter"),
     ),
 )
-<<<<<<< HEAD
-def test_compare_predicted_and_actual_other_modules(
-    mockup_predicted_actual,
-    auth0_id,
-    nocommit_transaction,
-    pvsyst_system,
-=======
-def test_compare_reference_and_actual_pvsyst(
+def test_compare_reference_and_actual_other_modules(
     mockup_reference_actual,
     auth0_id,
     nocommit_transaction,
     pvsyst_system,
-    temp_type,
-    pg,
-    data_available,
-):
-    actual_params = dict(
-        irradiance_type="poa",
-        temperature_type="cell",
-        weather_granularity="system",
-        performance_granularity="inverter",
-    )
-    pred_params = dict(
-        irradiance_type="standard",
-        temperature_type=temp_type,
-        weather_granularity="system",
-        performance_granularity=pg,
-        data_available=data_available,
-    )
-    si = storage.StorageInterface(user=auth0_id)
-    job, save = mockup_reference_actual(pvsyst_system, pred_params, actual_params)
-    with pytest.raises(TypeError):  # pvlib#1190
-        compute.compare_reference_and_actual(job, si)
-
-
-@pytest.mark.parametrize(
-    "data_available,pg",
-    (
-        ("weather only", None),
-        ("weather and AC performance", "inverter"),
-        ("weather, AC, and DC performance", "inverter"),
-    ),
-)
-def test_compare_reference_and_actual_cec(
-    mockup_reference_actual,
-    auth0_id,
-    nocommit_transaction,
->>>>>>> 51795499
     cec_system,
     temp_type,
     pg,
@@ -1246,7 +1149,7 @@
         weather_granularity="system",
         performance_granularity="inverter",
     )
-    pred_params = dict(
+    ref_params = dict(
         irradiance_type="standard",
         temperature_type=temp_type,
         weather_granularity="system",
@@ -1254,14 +1157,9 @@
         data_available=data_available,
     )
     si = storage.StorageInterface(user=auth0_id)
-<<<<<<< HEAD
     system = pvsyst_system if syst == "pvsyst" else cec_system
-    job, save = mockup_predicted_actual(system, pred_params, actual_params)
-    compute.compare_predicted_and_actual(job, si)
-=======
-    job, save = mockup_reference_actual(cec_system, pred_params, actual_params)
+    job, save = mockup_reference_actual(system, ref_params, actual_params)
     compute.compare_reference_and_actual(job, si)
->>>>>>> 51795499
     assert save.call_count == 1
     reslist = save.call_args[0][1]
     if data_available == "weather only":
@@ -1304,14 +1202,14 @@
         weather_granularity="system",
         performance_granularity="inverter",
     )
-    pred_params = dict(
+    ref_params = dict(
         irradiance_type="standard",
         temperature_type="module",
         weather_granularity="system",
         data_available="weather only",
     )
     si = storage.StorageInterface(user=auth0_id)
-    job, save = mockup_reference_actual(cec_system, pred_params, actual_params)
+    job, save = mockup_reference_actual(cec_system, ref_params, actual_params)
     compute.compare_reference_and_actual(job, si)
     assert save.call_count == 1
     reslist = save.call_args[0][1]
@@ -1526,7 +1424,7 @@
         weather_granularity="system",
         performance_granularity="inverter",
     )
-    pred_params = dict(
+    ref_params = dict(
         irradiance_type="standard",
         temperature_type="module",
         weather_granularity="system",
@@ -1543,7 +1441,7 @@
             timezone="Etc/GMT+7",
         ),
         compare="reference and actual performance",
-        reference_data_parameters=pred_params,
+        reference_data_parameters=ref_params,
         actual_data_parameters=actual_params,
     )
     index = job_params.time_parameters._time_range
