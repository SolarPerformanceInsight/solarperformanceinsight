--- conflicted
+++ resolved
@@ -768,43 +768,6 @@
     return models.PVSystem(**sysdict)
 
 
-<<<<<<< HEAD
-=======
-def test_compare_monthly_predicted_and_actual(
-    mocker,
-    auth0_id,
-    nocommit_transaction,
-    insert_monthly_data,
-    monthlypa_job_id,
-    pvwatts_system,
-):
-    si = storage.StorageInterface(user=auth0_id)
-    save = mocker.patch("solarperformanceinsight_api.compute.save_results_to_db")
-
-    with si.start_transaction() as st:
-        job = st.get_job(monthlypa_job_id)
-    job.definition.system_definition = pvwatts_system
-    compute.compare_monthly_predicted_and_actual(job, si)
-    assert save.call_count == 1
-    reslist = save.call_args[0][1]
-    assert len(reslist) == 1
-
-    summary = reslist[0]
-    assert summary.type == "actual vs weather adjusted reference"
-    iob = BytesIO(summary.data)
-    iob.seek(0)
-    summary_df = pd.read_feather(iob)
-    assert len(summary_df.index) == 12
-    ser = summary_df.iloc[6]
-    assert len(ser) == 5
-    assert ser.loc["month"] == "July"
-    assert ser.loc["actual_energy"] == 60000
-    assert ser.loc["weather_adjusted_energy"] == 56250.375  # 56249.625 pre GH190
-    assert ser.loc["difference"] == 3749.625  # 3750.375 pre GH190
-    assert (ser.loc["ratio"] - 1.0666738) < 1e-10  # no difference with GH190
-
-
->>>>>>> 0e9b0888
 @pytest.fixture(params=list(models.TemperatureTypeEnum))
 def temp_type(request):
     return request.param
@@ -954,9 +917,11 @@
     assert len(ser) == 5
     assert ser.loc["month"] == "July"
     assert ser.loc["actual_energy"] == 60000
-    np.testing.assert_allclose(ser.loc["weather_adjusted_energy"], 56249.625, atol=0.2)
-    np.testing.assert_allclose(ser.loc["difference"], 3750.375, atol=0.2)
-    np.testing.assert_allclose(ser.loc["ratio"], 1.06667, atol=1e-5)
+    # 56249.625 pre GH190
+    np.testing.assert_allclose(ser.loc["weather_adjusted_energy"], 56250.375, atol=0.2)
+    # 3750.375 pre GH190
+    np.testing.assert_allclose(ser.loc["difference"], 3749.625, atol=0.2)
+    np.testing.assert_allclose(ser.loc["ratio"], 1.066667, atol=1e-5)
 
 
 @pytest.fixture()
@@ -1105,9 +1070,6 @@
     assert 0.5 < ser["ratio"] < 1.8
 
 
-<<<<<<< HEAD
-@pytest.mark.parametrize("syst", ["cec", "pvsyst"])
-=======
 def test_compare_predicted_and_actual_precise(
     mockup_predicted_actual,
     auth0_id,
@@ -1161,7 +1123,7 @@
     assert (ser.loc["ratio"] - 0.8512503) < 1e-8  # 0.84922683 pre GH190
 
 
->>>>>>> 0e9b0888
+@pytest.mark.parametrize("syst", ["cec", "pvsyst"])
 @pytest.mark.parametrize(
     "data_available,pg",
     (
