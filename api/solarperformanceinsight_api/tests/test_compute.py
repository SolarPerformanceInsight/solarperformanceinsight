import calendar
from copy import deepcopy
import datetime as dt
from io import BytesIO
from uuid import uuid1


import numpy as np
import pandas as pd
from pvlib.location import Location
from pvlib.modelchain import ModelChain
import pytest


from solarperformanceinsight_api import compute, storage, models, pvmodeling


pytestmark = pytest.mark.usefixtures("add_example_db_data")


def test_run_job(job_id, auth0_id, mocker, nocommit_transaction):
    new = mocker.MagicMock()

    mocker.patch.object(compute, "lookup_job_compute_function", return_value=new)
    compute.run_job(job_id, auth0_id)
    assert new.call_count == 1


def test_run_job_no_job(other_job_id, auth0_id, mocker, nocommit_transaction):
    new = mocker.MagicMock()
    mocker.patch.object(compute, "lookup_job_compute_function", return_value=new)
    compute.run_job(other_job_id, auth0_id)
    assert new.call_count == 0


@pytest.mark.parametrize("msg", [0, 1])
def test_run_job_job_fail(job_id, auth0_id, mocker, msg, nocommit_transaction):
    if msg:
        new = mocker.MagicMock(side_effect=ValueError("message"))
    else:
        new = mocker.MagicMock(side_effect=ValueError)
    mocker.patch.object(compute, "lookup_job_compute_function", return_value=new)
    compute.run_job(job_id, auth0_id)
    assert new.call_count == 1
    with storage.StorageInterface(user=auth0_id).start_transaction() as st:
        results = st.list_job_results(job_id)
    assert len(results) == 1
    assert results[0].definition.type == "error message"


@pytest.mark.parametrize(
    "njp,exp,tp",
    [
        (
            dict(
                calculate="reference performance",
                weather_granularity="system",
                irradiance_type="standard",
                temperature_type="air",
            ),
            compute.run_performance_job,
            True,
        ),
        (
            dict(
                calculate="modeled performance",
                weather_granularity="system",
                irradiance_type="standard",
                temperature_type="air",
            ),
            compute.run_performance_job,
            True,
        ),
        (
            dict(
                compare="reference and actual performance",
                reference_data_parameters=dict(
                    data_available="weather only",
                    weather_granularity="system",
                    irradiance_type="standard",
                    temperature_type="air",
                ),
                actual_data_parameters=dict(
                    weather_granularity="system",
                    irradiance_type="standard",
                    temperature_type="air",
                    performance_granularity="system",
                ),
            ),
            compute.compare_reference_and_actual,
            True,
        ),
        (
            dict(
                compare="reference and modeled performance",
                reference_data_parameters=dict(
                    data_available="weather only",
                    weather_granularity="system",
                    irradiance_type="standard",
                    temperature_type="air",
                ),
                modeled_data_parameters=dict(
                    weather_granularity="system",
                    irradiance_type="standard",
                    temperature_type="air",
                ),
            ),
            compute.compare_reference_and_modeled,
            True,
        ),
        (
            dict(
                compare="modeled and actual performance",
                performance_granularity="system",
                weather_granularity="system",
                irradiance_type="standard",
                temperature_type="air",
            ),
            compute.compare_modeled_and_actual,
            True,
        ),
        (
            dict(compare="monthly reference and actual performance"),
            compute.compare_monthly_reference_and_actual,
            False,
        ),
    ],
)
def test_lookup_compute_function(njp, system_def, exp, system_id, stored_job, tp):
    njp["system_id"] = system_id
    if tp:
        njp["time_parameters"] = dict(
            start="2020-01-01T00:00:00+00:00",
            end="2020-12-31T23:59:59+00:00",
            step="15:00",
            timezone="UTC",
        )
    job = models.Job(parameters=njp, system_definition=system_def)
    stored_job.definition = job
    assert compute.lookup_job_compute_function(stored_job) == exp


def test_get_data(complete_job_id, complete_job_data_id, auth0_id):
    si = storage.StorageInterface(user=auth0_id)
    assert isinstance(
        compute._get_data(complete_job_id, complete_job_data_id, si),
        pd.DataFrame,
    )


def test_get_data_bad(job_id, job_data_ids, auth0_id):
    si = storage.StorageInterface(user=auth0_id)
    with pytest.raises(TypeError):
        compute._get_data(job_id, job_data_ids[0], si)


@pytest.fixture()
def insert_monthly_data(
    monthlypa_job_id,
    auth0_id,
    nocommit_transaction,
    monthly_weather_actuals_id,
    monthly_weather_reference_id,
    monthly_perf_actuals_id,
    monthly_perf_reference_id,
):
    si = storage.StorageInterface(user=auth0_id)
    months = calendar.month_name[1:]
    monthadj = [np.cos((i - 6) / 24 * np.pi) for i in range(12)]
    energydf = pd.DataFrame(
        {"total_energy": [60000 * x for x in monthadj], "month": months}
    )
    weatherdf = pd.DataFrame(
        {
            "total_poa_insolation": [500 * 8 * 30 * x for x in monthadj],
            "average_daytime_cell_temperature": [25 * x for x in monthadj],
            "month": months,
        }
    )
    ref_energy = energydf.copy()
    ref_energy.loc[:, "total_energy"] *= 0.9
    ref_weather = weatherdf.copy()
    ref_weather.loc[:, "total_poa_insolation"] *= 0.96
    ref_weather.loc[:, "average_daytime_cell_temperature"] *= 1.2

    with si.start_transaction() as st:
        for did, df in [
            (monthly_weather_actuals_id, weatherdf),
            (monthly_perf_actuals_id, energydf),
            (monthly_weather_reference_id, ref_weather),
            (monthly_perf_reference_id, ref_energy),
        ]:
            iob = BytesIO()
            df.to_feather(iob)
            iob.seek(0)
            st.add_job_data(
                monthlypa_job_id,
                did,
                "test.arrow",
                "application/vnd.apache.arrow.file",
                iob.read(),
            )
    return energydf, weatherdf, ref_energy, ref_weather


def test_get_data_month(
    monthlypa_job_id,
    monthly_perf_actuals_id,
    auth0_id,
    nocommit_transaction,
    insert_monthly_data,
):
    si = storage.StorageInterface(user=auth0_id)
    exp, *_ = insert_monthly_data
    out = compute._get_data(monthlypa_job_id, monthly_perf_actuals_id, si)
    pd.testing.assert_frame_equal(exp.set_index("month"), out)


def test_DBResult_setting():
    df = pd.DataFrame(
        {"a": 0.0},
        index=pd.date_range("2020-01-01T00:00Z", freq="10min", periods=3, name="time"),
    )
    dbr = compute.DBResult(schema_path="/", type="performance data", data=df)
    new_df = pd.read_feather(BytesIO(dbr.data))
    pd.testing.assert_frame_equal(new_df, df.astype("float32").reset_index())


def test_save_results_to_db(job_id, nocommit_transaction, auth0_id):
    si = storage.StorageInterface(user=auth0_id)
    with si.start_transaction() as st:
        prev_results = st.list_job_results(job_id)
    assert len(prev_results) == 0
    df = pd.DataFrame(
        {"a": 0.0},
        index=pd.date_range("2020-01-01T00:00Z", freq="10min", periods=3, name="time"),
    )
    dbrs = [
        compute.DBResult(schema_path="/", type="performance data", data=df),
        compute.DBResult(schema_path="/", type="weather data", data=df),
    ]
    compute.save_results_to_db(job_id, dbrs, si)
    with si.start_transaction() as st:
        new_results = st.list_job_results(job_id)
        status = st.get_job_status(job_id)
    assert len(new_results) == 2
    assert status.status == "complete"


@pytest.mark.parametrize(
    "inp,name,shift,expected_index",
    [
        (
            pd.Series(
                0, index=pd.date_range("2021-01-01T00:10Z", freq="20min", periods=5)
            ),
            "myname",
            dt.timedelta(minutes=10),
            pd.date_range("2021-01-01T00:00Z", freq="20min", periods=5, name="time"),
        ),
        (
            pd.DataFrame(
                {"a": 0},
                index=pd.date_range("2021-01-01T00:10Z", freq="20min", periods=5),
            ),
            "myname",
            dt.timedelta(minutes=10),
            pd.date_range("2021-01-01T00:00Z", freq="20min", periods=5, name="time"),
        ),
        pytest.param(
            0,
            "name",
            dt.timedelta(minutes=1),
            None,
            marks=pytest.mark.xfail(raises=TypeError, strict=True),
        ),
        pytest.param(
            pd.Series(dtype=float),
            "name",
            dt.timedelta(minutes=1),
            None,
            marks=pytest.mark.xfail(raises=TypeError, strict=True),
        ),
        pytest.param(
            pd.DataFrame(dtype=float),
            "name",
            dt.timedelta(minutes=1),
            None,
            marks=pytest.mark.xfail(raises=TypeError, strict=True),
        ),
    ],
)
def test_adjust_frame(inp, name, shift, expected_index):
    out = compute._adjust_frame(inp, shift, name)
    pd.testing.assert_index_equal(out.index, expected_index)
    if isinstance(out, pd.Series):
        assert out.name == name


def test_generate_job_weather_data_system(stored_job, auth0_id, mocker):
    si = storage.StorageInterface(user=auth0_id)

    def mockgetdata(job_id, data_id, si):
        return pd.DataFrame({"jid": job_id, "did": data_id}, index=[0])

    mocker.patch("solarperformanceinsight_api.compute._get_data", new=mockgetdata)

    ndo = deepcopy(stored_job.data_objects[0])
    ndo.object_id = uuid1()
    ndo.definition.schema_path = "/"

    stored_job.definition.parameters.weather_granularity = "system"
    stored_job.data_objects = [ndo]
    gen = compute.generate_job_weather_data(stored_job, si)
    assert str(type(gen)) == "<class 'generator'>"
    genlist = list(gen)
    assert len(genlist) == 1
    # returns list of dataframes for each item
    pd.testing.assert_frame_equal(
        genlist[0][0],
        pd.DataFrame({"jid": stored_job.object_id, "did": ndo.object_id}, index=[0]),
    )


def test_generate_job_weather_data_system_multi_array(stored_job, auth0_id, mocker):
    si = storage.StorageInterface(user=auth0_id)
    arr = stored_job.definition.system_definition.inverters[0].arrays[0]
    stored_job.definition.system_definition.inverters[0].arrays = [arr, arr]

    def mockgetdata(job_id, data_id, si):
        return pd.DataFrame({"jid": job_id, "did": data_id}, index=[0])

    mocker.patch("solarperformanceinsight_api.compute._get_data", new=mockgetdata)

    ndo = deepcopy(stored_job.data_objects[0])
    ndo.object_id = uuid1()
    ndo.definition.schema_path = "/"

    stored_job.definition.parameters.weather_granularity = "system"
    stored_job.data_objects = [ndo]
    gen = compute.generate_job_weather_data(stored_job, si)
    assert str(type(gen)) == "<class 'generator'>"
    genlist = list(gen)
    assert len(genlist) == 1
    assert len(genlist[0]) == 2


def test_generate_job_weather_data_inverter(stored_job, auth0_id, mocker):
    si = storage.StorageInterface(user=auth0_id)

    def mockgetdata(job_id, data_id, si):
        return (job_id, data_id)

    mocker.patch("solarperformanceinsight_api.compute._get_data", new=mockgetdata)

    do = stored_job.data_objects[0]
    new_do = []
    ids = []
    for i in range(3):
        ndo = deepcopy(do)
        ndo.object_id = uuid1()
        ids.append((stored_job.object_id, ndo.object_id))
        ndo.definition.schema_path = f"/inverters/{i}"
        new_do.append(ndo)
    inv = deepcopy(stored_job.definition.system_definition.inverters[0])
    stored_job.definition.system_definition.inverters = [inv, inv, inv]
    stored_job.definition.parameters.weather_granularity = "inverter"
    stored_job.data_objects = new_do
    gen = compute.generate_job_weather_data(stored_job, si)
    assert str(type(gen)) == "<class 'generator'>"
    genlist = list(gen)
    # returns list of dataframes for each item
    assert genlist == [[i] for i in ids]


def test_generate_job_weather_data_inverter_multi_array(stored_job, auth0_id, mocker):
    si = storage.StorageInterface(user=auth0_id)

    def mockgetdata(job_id, data_id, si):
        return (job_id, data_id)

    mocker.patch("solarperformanceinsight_api.compute._get_data", new=mockgetdata)

    do = stored_job.data_objects[0]
    new_do = []
    ids = []
    for i in range(3):
        ndo = deepcopy(do)
        ndo.object_id = uuid1()
        ids.append((stored_job.object_id, ndo.object_id))
        ndo.definition.schema_path = f"/inverters/{i}"
        new_do.append(ndo)
    inv = deepcopy(stored_job.definition.system_definition.inverters[0])
    inv.arrays = [inv.arrays[0], inv.arrays[0]]
    stored_job.definition.system_definition.inverters = [inv, inv, inv]
    stored_job.definition.parameters.weather_granularity = "inverter"
    stored_job.data_objects = new_do
    gen = compute.generate_job_weather_data(stored_job, si)
    assert str(type(gen)) == "<class 'generator'>"
    genlist = list(gen)
    # returns list of dataframes for each item
    assert genlist == [[i, i] for i in ids]


def test_generate_job_weather_data_array(stored_job, auth0_id, mocker):
    si = storage.StorageInterface(user=auth0_id)

    def mockgetdata(job_id, data_id, si):
        return (job_id, data_id)

    mocker.patch("solarperformanceinsight_api.compute._get_data", new=mockgetdata)

    do = stored_job.data_objects[0]
    new_do = []
    ids = []
    for i in range(3):
        arid = []
        for j in range(2):
            ndo = deepcopy(do)
            ndo.object_id = f"{i}_{j}"
            arid.append((stored_job.object_id, ndo.object_id))
            ndo.definition.schema_path = f"/inverters/{i}/arrays/{j}"
            new_do.append(ndo)
        ids.append(arid)
    inv = deepcopy(stored_job.definition.system_definition.inverters[0])
    arr = deepcopy(inv.arrays[0])
    inv.arrays = [arr, arr]
    stored_job.definition.system_definition.inverters = [inv, inv, inv]
    stored_job.definition.parameters.weather_granularity = "array"
    stored_job.data_objects = new_do
    gen = compute.generate_job_weather_data(stored_job, si)
    assert str(type(gen)) == "<class 'generator'>"
    genlist = list(gen)
    assert len(genlist[0]) == 2
    assert genlist[0][0][1] == "0_0"
    assert genlist[0][1][1] == "0_1"
    assert genlist[1][1][1] == "1_1"
    # returns list of dataframes for each inverter
    assert genlist == ids


def test_generate_job_weather_data_fail(stored_job, auth0_id, mocker):
    si = storage.StorageInterface(user=auth0_id)

    stored_job.definition.parameters.weather_granularity = "unknown"
    with pytest.raises(ValueError):
        list(compute.generate_job_weather_data(stored_job, si))


@pytest.mark.parametrize("numarr", [1, 2])
def test_generate_job_performance_data_system(stored_job, auth0_id, mocker, numarr):
    si = storage.StorageInterface(user=auth0_id)
    arr = stored_job.definition.system_definition.inverters[0].arrays[0]
    stored_job.definition.system_definition.inverters[0].arrays = [arr] * numarr

    def mockgetdata(job_id, data_id, si):
        return pd.DataFrame({"jid": job_id, "did": data_id}, index=[0])

    mocker.patch("solarperformanceinsight_api.compute._get_data", new=mockgetdata)

    ndo = deepcopy(stored_job.data_objects[0])
    ndo.object_id = uuid1()
    ndo.definition.schema_path = "/"
    ndo.definition.type = "actual performance data"

    stored_job.data_objects = [ndo]
    gen = compute.generate_job_performance_data(
        stored_job, si, [models.JobDataTypeEnum.actual_performance], "system"
    )
    assert str(type(gen)) == "<class 'generator'>"
    genlist = list(gen)
    assert len(genlist) == 1
    # returns list of dataframes for each item
    pd.testing.assert_frame_equal(
        genlist[0],
        pd.DataFrame({"jid": stored_job.object_id, "did": ndo.object_id}, index=[0]),
    )


def test_generate_job_performance_data_inverter(stored_job, auth0_id, mocker):
    si = storage.StorageInterface(user=auth0_id)

    def mockgetdata(job_id, data_id, si):
        return (job_id, data_id)

    mocker.patch("solarperformanceinsight_api.compute._get_data", new=mockgetdata)

    do = stored_job.data_objects[0]
    new_do = []
    ids = []
    for i in range(3):
        ndo = deepcopy(do)
        ndo.object_id = uuid1()
        ids.append((stored_job.object_id, ndo.object_id))
        ndo.definition.schema_path = f"/inverters/{i}"
        if i == 1:
            ndo.definition.type = "actual performance data"
        else:
            ndo.definition.type = "reference performance data"
        new_do.append(ndo)
    inv = deepcopy(stored_job.definition.system_definition.inverters[0])
    stored_job.definition.system_definition.inverters = [inv, inv, inv]
    stored_job.data_objects = new_do
    gen = compute.generate_job_performance_data(
        stored_job,
        si,
        [
            models.JobDataTypeEnum.actual_performance,
            models.JobDataTypeEnum.reference_performance,
        ],
        "inverter",
    )
    assert str(type(gen)) == "<class 'generator'>"
    genlist = list(gen)
    # returns list of dataframes for each item
    assert genlist == ids


def test_generate_job_performance_data_fail(stored_job, auth0_id, mocker):
    si = storage.StorageInterface(user=auth0_id)

    with pytest.raises(ValueError):
        list(
            compute.generate_job_performance_data(
                stored_job, si, [models.JobDataTypeEnum.actual_performance], "unknown"
            )
        )


def test_generate_job_performance_data_empty(stored_job, auth0_id, mocker):
    si = storage.StorageInterface(user=auth0_id)
    assert not list(
        compute.generate_job_performance_data(
            stored_job,
            si,
            [models.JobDataTypeEnum.reference_performance_dc],
            "inverter",
        )
    )
    assert not list(
        compute.generate_job_performance_data(
            stored_job,
            si,
            [models.JobDataTypeEnum.actual_performance],
            None,
        )
    )


# pytest param ids are helpful finding combos that fail
@pytest.mark.parametrize(
    "tempcols",
    (
        # pytest parm ids are
        pytest.param(["temp_air", "wind_speed"], id="standard_temp"),
        pytest.param(["temp_air"], id="air_temp_only"),
        pytest.param(["module_temperature"], id="module_temp"),
        pytest.param(["cell_temperature"], id="cell_temp"),
        pytest.param(["module_temperature", "wind_speed"], id="module_temp+ws"),
        pytest.param(["cell_temperature", "wind_speed"], id="cell_temp+ws"),
    ),
)
@pytest.mark.parametrize(
    "method,colmap",
    (
        pytest.param("run_model", {}, id="run_model"),
        pytest.param(
            "run_model_from_poa",
            {"ghi": "poa_global", "dni": "poa_direct", "dhi": "poa_diffuse"},
            id="run_model_poa",
        ),
        pytest.param(
            "run_model_from_effective_irradiance",
            {"ghi": "effective_irradiance", "dni": "noped", "dhi": "nah"},
            id="run_model_eff",
        ),
    ),
)
def test_process_single_modelchain(
    system_def, either_tracker, method, colmap, tempcols
):
    # full run through a modelchain with a fixed tilt single array,
    # fixed tilt two array, and single axis tracker single array
    tshift = dt.timedelta(minutes=5)
    index = pd.DatetimeIndex([pd.Timestamp("2020-01-01T12:00:00-07:00")], name="time")
    tempdf = pd.DataFrame(
        {
            "temp_air": [25.0],
            "wind_speed": [10.0],
            "module_temperature": [30.0],
            "cell_temperature": [32.0],
            "poa_global": [1100.0],
        },
        index=index,
    )[tempcols]
    irrad = pd.DataFrame(
        {
            "ghi": [1100.0],
            "dni": [1000.0],
            "dhi": [100.0],
        },
        index=index,
    ).rename(columns=colmap)
    df = pd.concat([irrad, tempdf], axis=1)
    inv, _, multi = either_tracker
    location = Location(latitude=32.1, longitude=-110.8, altitude=2000, name="test")
    pvsys = pvmodeling.construct_pvsystem(inv)
    mc = ModelChain(system=pvsys, location=location, **dict(inv._modelchain_models))
    weather = [df]
    if multi:
        weather.append(df)

    # shifted (df - 5min) goes in, and shifted right (df) goes to be processed
    dblist, summary = compute.process_single_modelchain(mc, weather, method, tshift, 0)
    assert summary.performance.iloc[0] == 250.0
    assert set(summary.columns) == {
        "performance",
        "poa_global",
        "effective_irradiance",
        "cell_temperature",
        "zenith",
    }
    pd.testing.assert_index_equal(summary.index, df.index)

    # performance for the inverter, and weather for each array
    if multi:
        assert {d.schema_path for d in dblist} == {
            "/inverters/0",
            "/inverters/0/arrays/0",
            "/inverters/0/arrays/1",
        }
    else:
        assert {d.schema_path for d in dblist} == {
            "/inverters/0",
            "/inverters/0/arrays/0",
        }

    inv_perf = list(
        filter(
            lambda x: x.type == "performance data" and x.schema_path == "/inverters/0",
            dblist,
        )
    )[0]
    pd.testing.assert_frame_equal(
        pd.read_feather(BytesIO(inv_perf.data)),
        pd.DataFrame(
            {"performance": [250.0]}, dtype="float32", index=df.index
        ).reset_index(),
    )
    arr0_weather_df = pd.read_feather(
        BytesIO(
            list(
                filter(
                    lambda x: x.type == "weather data"
                    and x.schema_path == "/inverters/0/arrays/0",
                    dblist,
                )
            )[0].data
        )
    )
    assert set(arr0_weather_df.columns) == {
        "poa_global",
        "effective_irradiance",
        "cell_temperature",
        "time",
    }
    # pvlib>0.9.0a2
    assert not pd.isna(arr0_weather_df.cell_temperature).any()


@pytest.fixture()
def mockup_modelchain(mocker, stored_job):
    save = mocker.patch("solarperformanceinsight_api.compute.save_results_to_db")
    inv = stored_job.definition.system_definition.inverters[0]
    stored_job.definition.system_definition.inverters = [inv, inv]
    mocker.patch(
        "solarperformanceinsight_api.compute.generate_job_weather_data",
        return_value=[0, 1],
    )
    df = pd.DataFrame(
        {
            "performance": [1.0],
            "poa_global": [1.0],
            "effective_irradiance": [1.0],
            "cell_temperature": [1.0],
            "zenith": [1.0],
        },
        index=pd.DatetimeIndex([pd.Timestamp("2020-01-01T12:00Z")], name="time"),
    )
    mocker.patch(
        "solarperformanceinsight_api.compute.process_single_modelchain",
        return_value=([], df),
    )
    return stored_job, save, df


def test_run_performance_job(auth0_id, nocommit_transaction, mockup_modelchain):
    si = storage.StorageInterface(user=auth0_id)
    stored_job, save, df = mockup_modelchain

    compute.run_performance_job(stored_job, si)
    assert save.call_count == 1
    reslist = save.call_args[0][1]
    assert len(reslist) == 3

    perf = reslist[-1]
    assert perf.type == "performance data"
    iob = BytesIO(perf.data)
    iob.seek(0)
    perf_df = pd.read_feather(iob).set_index("time")
    assert perf_df.loc[df.index[0], "performance"] == 2.0  # sum of 2 inverters
    pd.testing.assert_index_equal(
        perf_df.index, stored_job.definition.parameters.time_parameters._time_range
    )

    month_avg = reslist[0]
    assert month_avg.type == "monthly summary"
    iob = BytesIO(month_avg.data)
    iob.seek(0)
    month_df = pd.read_feather(iob)
    assert len(month_df.index) == 12
    ser = month_df.iloc[0]
    assert len(ser) == 5
    assert ser.loc["month"] == "January"
    assert abs(ser.loc["total_energy"] - 2.0) < 1e-8
    assert abs(ser.loc["plane_of_array_insolation"] - 1.0) < 1e-8


def test_compare_modeled_and_actual(mockup_modelchain, auth0_id, nocommit_transaction):
    si = storage.StorageInterface(user=auth0_id)
    stored_job, save, df = mockup_modelchain

    compute.compare_modeled_and_actual(stored_job, si)
    assert save.call_count == 1
    reslist = save.call_args[0][1]
    assert len(reslist) == 4

    summary = reslist[-1]
    assert summary.type == "actual vs modeled energy"
    iob = BytesIO(summary.data)
    iob.seek(0)
    summary_df = pd.read_feather(iob)
    assert len(summary_df.index) == 12
    ser = summary_df.iloc[0]
    assert len(ser) == 5
    assert ser.loc["month"] == "January"
    assert (ser.loc["modeled_energy"] - 2.0) < 1e-7
    assert ser.loc["actual_energy"] == 1.0
    assert (ser.loc["difference"] - -1.0) < 1e-7
    assert (ser.loc["ratio"] - 1.0 / 2.0) < 1e-7


@pytest.fixture()
def pvwatts_system():
    sysdict = deepcopy(models.SYSTEM_EXAMPLE)
    arr = dict(
        name="array",
        make_model="custom",
        albedo=0.2,
        modules_per_string=10,
        strings=5,
        tracking=dict(tilt=20.0, azimuth=180.0),
        temperature_model_parameters=dict(
            a=-3.47,
            b=-0.0594,
            deltaT=3,
        ),
        module_parameters=dict(pdc0=240.0, gamma_pdc=-0.5),
    )
    inv = dict(
        name="Inverter 1",
        make_model="custom",
        losses={},
        airmass_model="kastenyoung1989",
        aoi_model="physical",
        clearsky_model="ineichen",
        spectral_model="no_loss",
        transposition_model="haydavies",
        inverter_parameters=dict(pdc0=7500),
        arrays=[arr],
    )
    inv1 = deepcopy(inv)
    inv1["name"] = "inverter 2"
    inv1["arrays"] = [arr, arr]
    sysdict["inverters"] = [inv, inv1]
    return models.PVSystem(**sysdict)


@pytest.fixture(params=list(models.TemperatureTypeEnum))
def temp_type(request):
    return request.param


@pytest.fixture(params=list(models.IrradianceTypeEnum))
def irr_type(request):
    return request.param


@pytest.fixture(params=list(models.WeatherGranularityEnum))
def weather_gran(request):
    return request.param


@pytest.fixture(params=list(models.PerformanceGranularityEnum))
def perf_gran(request):
    return request.param


@pytest.fixture(
    params=(
        ("weather only", None),
        ("weather and AC performance", "system"),
        ("weather and AC performance", "inverter"),
        ("weather, AC, and DC performance", "system"),
        ("weather, AC, and DC performance", "inverter"),
    )
)
def ref_params(irr_type, temp_type, weather_gran, request):
    if request.param[0] == "weather only":
        return dict(
            irradiance_type=irr_type,
            temperature_type=temp_type,
            weather_granularity=weather_gran,
            data_available=request.param[0],
        )
    else:
        return dict(
            irradiance_type=irr_type,
            temperature_type=temp_type,
            weather_granularity=weather_gran,
            data_available=request.param[0],
            performance_granularity=request.param[1],
        )


@pytest.fixture()
def actual_params(irr_type, temp_type, weather_gran, perf_gran):
    return dict(
        irradiance_type=irr_type,
        temperature_type=temp_type,
        weather_granularity=weather_gran,
        performance_granularity=perf_gran,
    )


@pytest.fixture()
def sandia_inverter():
    return dict(
        Paco=5000,
        Pdco=5447.35,
        Vdco=48,
        Pso=18.11,
        C0=-1.1e-5,
        C1=3.26e-4,
        C2=-5.6e-3,
        C3=-1.2e-3,
        Pnt=1.5,
    )


@pytest.fixture()
def pvsyst_system(sandia_inverter):
    sysdict = deepcopy(models.SYSTEM_EXAMPLE)
    inv = sysdict["inverters"][0]
    inv["inverter_parameters"] = sandia_inverter
    inv1 = deepcopy(inv)
    inv1["name"] = "inverter 2"
    inv1["arrays"] = [inv1["arrays"][0], inv1["arrays"][0]]
    sysdict["inverters"] = [inv, inv1]
    return models.PVSystem(**sysdict)


@pytest.fixture()
def cec_system(sandia_inverter):
    sysdict = deepcopy(models.SYSTEM_EXAMPLE)
    modparams = models.CECModuleParameters(
        alpha_sc=0.00208,
        a_ref=1.876,
        I_L_ref=5.81,
        I_o_ref=3.7e-11,
        R_sh_ref=298.4,
        R_s=0.514,
        gamma_r=-0.37,
        cells_in_series=72,
        Adjust=13.095,
    )
    inv = sysdict["inverters"][0]
    inv["inverter_parameters"] = sandia_inverter
    arr = inv["arrays"][0]
    arr["module_parameters"] = modparams
    arr["strings"] = 1
    inv["arrays"] = [arr]
    inv1 = deepcopy(inv)
    inv1["name"] = "inverter 2"
    inv1["arrays"] = [arr, arr]
    sysdict["inverters"] = [inv, inv1]
    return models.PVSystem(**sysdict)


<<<<<<< HEAD
def _data_mock(job, ids, mocker):
    index = job.parameters.time_parameters._time_range
    day = (index.hour > 8) & (index.hour < 17)
    perf = pd.DataFrame({"performance": 4000 * day}, index=index)
    perf.index.name = "time"
    weather = pd.DataFrame(
        {
            "temp_air": 25.0,
            "wind_speed": 10.0,
            "module_temperature": 35.0,
            "cell_temperature": 40.0,
            "effective_irradiance": 1000 * day,
            "poa_global": 1100 * day,
            "poa_direct": 1000 * day,
            "poa_diffuse": 100 * day,
            "ghi": 1100 * day,
            "dni": 1000 * day,
            "dhi": 100 * day,
        },
        index=index,
    )
    weather.index.name = "time"

    data = {}
    for i, ((sp, type_), di) in enumerate(job._data_items.items()):
        cols = set(di._data_cols) - {"time"}
        if type_ == models.JobDataTypeEnum.actual_performance:
            data[ids[i]] = perf.copy()
            if sp == "/":
                data[ids[i]] *= 3
        elif type_ == models.JobDataTypeEnum.reference_performance:
            data[ids[i]] = perf.copy() * 0.9
            if sp == "/":
                data[ids[i]] *= 3
        elif type_ == models.JobDataTypeEnum.reference_performance_dc:
            data[ids[i]] = perf.copy() * 0.98
            if sp == "/":
                data[ids[i]] *= 3
        elif type_ == models.JobDataTypeEnum.actual_weather:
            data[ids[i]] = weather[cols].copy()
        elif type_ == models.JobDataTypeEnum.reference_weather:
            data[ids[i]] = weather[cols].copy() * 0.94

    def _get_data(job_id, data_id, si):
        return data[data_id]

    mocker.patch("solarperformanceinsight_api.compute._get_data", new=_get_data)


@pytest.fixture()
def make_mock_job(mocker, system_id):
    def mockjob(system, job_params):
=======
@pytest.mark.parametrize("syst", ["pvwatts", "cec", "pvsyst"])
def test_compare_monthly_reference_and_actual(
    mocker,
    auth0_id,
    nocommit_transaction,
    insert_monthly_data,
    monthlypa_job_id,
    pvwatts_system,
    cec_system,
    pvsyst_system,
    syst,
):
    si = storage.StorageInterface(user=auth0_id)
    save = mocker.patch("solarperformanceinsight_api.compute.save_results_to_db")

    with si.start_transaction() as st:
        job = st.get_job(monthlypa_job_id)
    if syst == "pvwatts":
        job.definition.system_definition = pvwatts_system
    elif syst == "cec":
        job.definition.system_definition = cec_system
    else:
        job.definition.system_definition = pvsyst_system
    compute.compare_monthly_reference_and_actual(job, si)
    assert save.call_count == 1
    reslist = save.call_args[0][1]
    assert len(reslist) == 1

    summary = reslist[0]
    assert summary.type == "actual vs weather adjusted reference"
    iob = BytesIO(summary.data)
    iob.seek(0)
    summary_df = pd.read_feather(iob)
    assert len(summary_df.index) == 12
    ser = summary_df.iloc[6]
    assert len(ser) == 5
    assert ser.loc["month"] == "July"
    assert ser.loc["actual_energy"] == 60000
    # 56249.625 pre GH190
    np.testing.assert_allclose(ser.loc["weather_adjusted_energy"], 56250.375, atol=0.2)
    # 3750.375 pre GH190
    np.testing.assert_allclose(ser.loc["difference"], 3749.625, atol=0.2)
    np.testing.assert_allclose(ser.loc["ratio"], 1.066667, atol=1e-5)


@pytest.fixture()
def mockup_reference_actual(mocker, system_id):
    def mockem(system, ref_params, actual_params):
        save = mocker.patch("solarperformanceinsight_api.compute.save_results_to_db")
        cat = pd.Timestamp.utcnow()
        job_params = models.CompareReferenceActualJobParameters(
            system_id=system_id,
            time_parameters=dict(
                start="2021-02-01T00:00:00-07:00",
                end="2021-04-01T00:00:00-07:00",
                step="30:00",
                timezone="Etc/GMT+7",
            ),
            compare="reference and actual performance",
            reference_data_parameters=ref_params,
            actual_data_parameters=actual_params,
        )
        index = job_params.time_parameters._time_range
>>>>>>> 8a09ea21
        job = models.Job(
            parameters=job_params,
            system_definition=system,
        )
        save = mocker.patch("solarperformanceinsight_api.compute.save_results_to_db")
        cat = pd.Timestamp.utcnow()
        ids = [uuid1() for _ in range(len(job._data_items))]
        data_objects = [
            models.StoredJobDataMetadata(
                object_id=ids[i],
                object_type="job_data",
                created_at=cat,
                modified_at=cat,
                definition=dict(
                    present=True,
                    filename="data",
                    data_format="application/vnd.apache.arrow.file",
                    type=di.type,
                    data_columns=di._data_cols,
                    schema_path=di.schema_path,
                ),
            )
            for i, di in enumerate(job._data_items.values())
        ]
        stored_job = models.StoredJob(
            object_id=uuid1(),
            definition=job,
            status=dict(
                status="queued",
                last_change=cat,
            ),
            created_at=cat,
            modified_at=cat,
            data_objects=data_objects,
        )
        _data_mock(job, ids, mocker)
        return stored_job, save

    return mockjob


@pytest.fixture()
def mockup_reference_actual(make_mock_job, system_id):
    def mockem(system, pred_params, actual_params):
        job_params = models.CompareReferenceActualJobParameters(
            system_id=system_id,
            time_parameters=dict(
                start="2021-02-01T00:00:00-07:00",
                end="2021-04-01T00:00:00-07:00",
                step="30:00",
                timezone="Etc/GMT+7",
            ),
            compare="reference and actual performance",
            reference_data_parameters=pred_params,
            actual_data_parameters=actual_params,
        )
        return make_mock_job(system, job_params)

    return mockem


def test_compare_reference_and_actual_pvwatts(
    mockup_reference_actual,
    auth0_id,
    nocommit_transaction,
    pvwatts_system,
    ref_params,
    actual_params,
):
    si = storage.StorageInterface(user=auth0_id)
    job, save = mockup_reference_actual(pvwatts_system, ref_params, actual_params)
    compute.compare_reference_and_actual(job, si)
    assert save.call_count == 1
    reslist = save.call_args[0][1]
    if (
        job.definition.parameters.reference_data_parameters.data_available
        == "weather only"
    ):
        # 2 weather adj, 1 summary, 3 inv, 2 array
        assert len(reslist) == 8
    else:
        assert len(reslist) == 3

    assert (
        len([1 for res in reslist if res.type == "weather adjusted performance"]) == 2
    )

    summary = reslist[-1]
    assert summary.type == "actual vs weather adjusted reference"
    iob = BytesIO(summary.data)
    iob.seek(0)
    summary_df = pd.read_feather(iob)
    assert len(summary_df.index) == 2
    ser = summary_df.iloc[0]
    assert len(ser) == 5
    assert ser.loc["month"] == "February"
    assert (
        abs(ser["actual_energy"] - ser["weather_adjusted_energy"])
        / ser["actual_energy"]
        < 2
    )
    assert ser["weather_adjusted_energy"] > 0
    assert "difference" in ser
    assert 0.5 < ser["ratio"] < 1.8


def test_compare_reference_and_actual_precise(
    mockup_reference_actual,
    auth0_id,
    nocommit_transaction,
    pvwatts_system,
):
    ref_params = dict(
        irradiance_type="standard",
        temperature_type="air",
        weather_granularity="system",
        data_available="weather only",
    )
    actual_params = dict(
        irradiance_type="standard",
        temperature_type="air",
        weather_granularity="system",
        performance_granularity="system",
    )
    si = storage.StorageInterface(user=auth0_id)
    job, save = mockup_reference_actual(pvwatts_system, ref_params, actual_params)
    compute.compare_reference_and_actual(job, si)
    assert save.call_count == 1
    reslist = save.call_args[0][1]
    if (
        job.definition.parameters.reference_data_parameters.data_available
        == "weather only"
    ):
        # 2 weather adj, 1 summary, 3 inv, 2 array
        assert len(reslist) == 8
    else:
        assert len(reslist) == 3

    assert (
        len([1 for res in reslist if res.type == "weather adjusted performance"]) == 2
    )

    summary = reslist[-1]
    assert summary.type == "actual vs weather adjusted reference"
    iob = BytesIO(summary.data)
    iob.seek(0)
    summary_df = pd.read_feather(iob)
    assert len(summary_df.index) == 2
    ser = summary_df.iloc[0]
    assert len(ser) == 5
    assert ser.loc["month"] == "February"
    assert ser.loc["actual_energy"] == 2688000
    assert (
        ser.loc["weather_adjusted_energy"] - 3157708.2
    ) < 1e-1  # 3165232.0 pre GH190
    assert (ser.loc["difference"] - -469708.16) < 1e-2  # -477231.97 pre GH190
    assert (ser.loc["ratio"] - 0.8512503) < 1e-8  # 0.84922683 pre GH190


@pytest.mark.parametrize("syst", ["cec", "pvsyst"])
@pytest.mark.parametrize(
    "data_available,pg",
    (
        ("weather only", None),
        ("weather and AC performance", "inverter"),
        ("weather, AC, and DC performance", "inverter"),
    ),
)
def test_compare_reference_and_actual_other_modules(
    mockup_reference_actual,
    auth0_id,
    nocommit_transaction,
    pvsyst_system,
    cec_system,
    temp_type,
    pg,
    data_available,
    syst,
):
    actual_params = dict(
        irradiance_type="poa",
        temperature_type="cell",
        weather_granularity="system",
        performance_granularity="inverter",
    )
    ref_params = dict(
        irradiance_type="standard",
        temperature_type=temp_type,
        weather_granularity="system",
        performance_granularity=pg,
        data_available=data_available,
    )
    si = storage.StorageInterface(user=auth0_id)
    system = pvsyst_system if syst == "pvsyst" else cec_system
    job, save = mockup_reference_actual(system, ref_params, actual_params)
    compute.compare_reference_and_actual(job, si)
    assert save.call_count == 1
    reslist = save.call_args[0][1]
    if data_available == "weather only":
        # 2 weather adj, 1 summary, 3 inv, 2 array
        assert len(reslist) == 8
    else:
        assert len(reslist) == 3

    assert (
        len([1 for res in reslist if res.type == "weather adjusted performance"]) == 2
    )

    summary = reslist[-1]
    assert summary.type == "actual vs weather adjusted reference"
    iob = BytesIO(summary.data)
    iob.seek(0)
    summary_df = pd.read_feather(iob)
    assert len(summary_df.index) == 2
    ser = summary_df.iloc[0]
    assert len(ser) == 5
    assert ser.loc["month"] == "February"
    assert (
        abs(ser["actual_energy"] - ser["weather_adjusted_energy"])
        / ser["actual_energy"]
        < 2
    )
    assert "difference" in ser
    assert "ratio" in ser


def test_compare_reference_and_actual_cec_module_temp_as_expected(
    mockup_reference_actual,
    auth0_id,
    nocommit_transaction,
    cec_system,
):
    actual_params = dict(
        irradiance_type="poa",
        temperature_type="cell",
        weather_granularity="system",
        performance_granularity="inverter",
    )
    ref_params = dict(
        irradiance_type="standard",
        temperature_type="module",
        weather_granularity="system",
        data_available="weather only",
    )
    si = storage.StorageInterface(user=auth0_id)
    job, save = mockup_reference_actual(cec_system, ref_params, actual_params)
    compute.compare_reference_and_actual(job, si)
    assert save.call_count == 1
    reslist = save.call_args[0][1]

    perf = reslist[2]
    assert perf.type == "weather adjusted performance"
    assert perf.schema_path == "/inverters/0"
    iob = BytesIO(perf.data)
    iob.seek(0)
    # 2021-02-01 11:00:00-07:00    1069.703613 if using cell temp from 20C
    assert (
        pd.read_feather(iob)
        .set_index("time")
        .loc["2021-02-01 11:00:00-07:00", "performance"]
        > 1070
    )


@pytest.mark.parametrize(
    "inp,exp",
    [
        (
            [
                pd.DataFrame(
                    {"performance": [0, float("NaN"), 0]},
                    index=[
                        pd.Timestamp("2020-02-28T23:00Z"),
                        pd.Timestamp("2020-02-29T23:00Z"),
                        pd.Timestamp("2020-03-01T23:00Z"),
                    ],
                )
            ],
            {pd.Timestamp("2020-02-29T23:00Z")},
        ),
        (
            [
                pd.DataFrame(
                    {"performance": [float("NaN"), float("NaN"), 0]},
                    index=[
                        pd.Timestamp("2020-02-29T03:00Z"),
                        pd.Timestamp("2020-02-29T23:00Z"),
                        pd.Timestamp("2020-03-01T23:00Z"),
                    ],
                )
            ],
            {pd.Timestamp("2020-02-29T03:00Z"), pd.Timestamp("2020-02-29T23:00Z")},
        ),
        (
            [
                pd.DataFrame(
                    {"performance": [0, float("NaN"), 0]},
                    index=[
                        pd.Timestamp("2020-02-28T23:00-07:00"),
                        pd.Timestamp("2020-02-29T23:00-07:00"),
                        pd.Timestamp("2020-03-01T23:00-07:00"),
                    ],
                )
            ],
            {pd.Timestamp("2020-02-29T23:00-07:00")},
        ),
        (
            [
                pd.DataFrame(
                    {"performance": [0, float("NaN"), 0]},
                    index=[
                        pd.Timestamp("2020-02-28T23:00Z"),
                        pd.Timestamp("2020-02-29T01:00Z"),
                        pd.Timestamp("2020-02-29T02:00Z"),
                    ],
                )
            ],
            set(),
        ),
        (
            [
                pd.DataFrame(
                    {"performance": [0, float("NaN"), 0]},
                    index=[
                        pd.Timestamp("2021-02-28T23:00Z"),
                        pd.Timestamp("2021-03-01T01:00Z"),
                        pd.Timestamp("2021-03-01T02:00Z"),
                    ],
                )
            ],
            set(),
        ),
        (
            [
                pd.DataFrame(
                    {"performance": [0, float("NaN"), 0]},
                    index=[
                        pd.Timestamp("2016-02-29T00:00Z"),
                        pd.Timestamp("2020-02-29T01:00Z"),
                        pd.Timestamp("2024-02-29T02:00Z"),
                    ],
                )
            ],
            {pd.Timestamp("2020-02-29T01:00Z")},
        ),
        (
            [
                pd.DataFrame(
                    {"performance": [0, float("NaN"), float("NaN")]},
                    index=[
                        pd.Timestamp("2016-02-29T00:00Z"),
                        pd.Timestamp("2020-02-29T01:00Z"),
                        pd.Timestamp("2024-02-29T02:00Z"),
                    ],
                )
            ],
            {pd.Timestamp("2020-02-29T01:00Z"), pd.Timestamp("2024-02-29T02:00Z")},
        ),
        (
            [
                pd.DataFrame(
                    {
                        "performance": [0, float("NaN"), float("NaN")],
                        "other": [1, 2, 3],
                    },
                    index=[
                        pd.Timestamp("2016-02-29T00:00Z"),
                        pd.Timestamp("2020-02-29T01:00Z"),
                        pd.Timestamp("2024-02-29T02:00Z"),
                    ],
                )
            ],
            set(),
        ),
        (
            [
                pd.DataFrame(
                    {
                        "performance": [0, float("NaN"), float("NaN")],
                    },
                    index=[
                        pd.Timestamp("2016-04-29T00:00Z"),
                        pd.Timestamp("2020-04-29T01:00Z"),
                        pd.Timestamp("2024-04-29T02:00Z"),
                    ],
                )
            ],
            set(),
        ),
        ([], set()),
        (
            [
                pd.DataFrame(
                    {"performance": [0, float("NaN"), float("NaN")]},
                    index=[
                        pd.Timestamp("2016-02-29T00:00Z"),
                        pd.Timestamp("2020-02-29T01:00Z"),
                        pd.Timestamp("2024-02-29T02:00Z"),
                    ],
                ),
                pd.DataFrame(
                    {"per": [0, float("NaN"), 99]},
                    index=[
                        pd.Timestamp("2016-02-29T00:00Z"),
                        pd.Timestamp("2020-02-29T01:00Z"),
                        pd.Timestamp("2024-02-29T02:00Z"),
                    ],
                ),
            ],
            {pd.Timestamp("2020-02-29T01:00Z")},
        ),
        (
            [
                pd.DataFrame(
                    {"performance": [0, float("NaN"), float("NaN")]},
                    index=[
                        pd.Timestamp("2016-02-29T00:00Z"),
                        pd.Timestamp("2020-02-29T01:00Z"),
                        pd.Timestamp("2024-02-29T02:00Z"),
                    ],
                ),
                pd.DataFrame(
                    {"per": [0, float("NaN"), 99]},
                    index=[
                        pd.Timestamp("2016-02-29T00:00Z"),
                        pd.Timestamp("2020-02-29T01:00Z"),
                        pd.Timestamp("2024-02-29T02:00Z"),
                    ],
                ),
                pd.DataFrame(
                    {"per": [0, float("NaN"), float("NaN")]},
                    index=[
                        pd.Timestamp("2017-02-28T00:00Z"),
                        pd.Timestamp("2020-02-29T01:00Z"),
                        pd.Timestamp("2029-02-28T02:00Z"),
                    ],
                ),
            ],
            {pd.Timestamp("2020-02-29T01:00Z")},
        ),
    ],
)
def test_get_missing_leap_days(inp, exp):
    out = compute._get_missing_leap_days(inp)
    assert out == exp


def test_compare_reference_and_actual_leap_day_dropped(
    auth0_id,
    nocommit_transaction,
    cec_system,
    mocker,
    system_id,
):
    actual_params = dict(
        irradiance_type="poa",
        temperature_type="cell",
        weather_granularity="system",
        performance_granularity="inverter",
    )
    ref_params = dict(
        irradiance_type="standard",
        temperature_type="module",
        weather_granularity="system",
        data_available="weather only",
    )
    save = mocker.patch("solarperformanceinsight_api.compute.save_results_to_db")
    cat = pd.Timestamp.utcnow()
    job_params = models.CompareReferenceActualJobParameters(
        system_id=system_id,
        time_parameters=dict(
            start="2020-02-27T00:00:00-07:00",
            end="2020-03-04T00:00:00-07:00",
            step="30:00",
            timezone="Etc/GMT+7",
        ),
        compare="reference and actual performance",
        reference_data_parameters=ref_params,
        actual_data_parameters=actual_params,
    )
    index = job_params.time_parameters._time_range
    index.name = "time"
    job = models.Job(
        parameters=job_params,
        system_definition=cec_system,
    )
    ids = [uuid1() for _ in range(len(job._data_items))]
    data_objects = [
        models.StoredJobDataMetadata(
            object_id=ids[i],
            object_type="job_data",
            created_at=cat,
            modified_at=cat,
            definition=dict(
                present=True,
                filename="data",
                data_format="application/vnd.apache.arrow.file",
                type=di.type,
                data_columns=di._data_cols,
                schema_path=di.schema_path,
            ),
        )
        for i, di in enumerate(job._data_items.values())
    ]
    stored_job = models.StoredJob(
        object_id=uuid1(),
        definition=job,
        status=dict(
            status="queued",
            last_change=cat,
        ),
        created_at=cat,
        modified_at=cat,
        data_objects=data_objects,
    )
    weather = pd.DataFrame(
        {
            "module_temperature": 35.0,
            "ghi": 1100,
            "dni": 1000,
            "dhi": 100,
        },
        index=index,
    )
    weather.loc[index.dayofyear == 60, :] = float("NaN")
    weather.index.name = "time"

    data = {}
    for i, ((sp, type_), di) in enumerate(job._data_items.items()):
        cols = set(di._data_cols) - {"time"}
        if type_ == models.JobDataTypeEnum.actual_performance:
            data[ids[i]] = pd.DataFrame(
                {"performance": 1000 * (index.dayofyear == 60).astype(int)}, index=index
            )  # zero expect on leap day
        elif type_ == models.JobDataTypeEnum.reference_performance:
            data[ids[i]] = pd.DataFrame({"performance": 4000.0}, index=index)
        elif type_ == models.JobDataTypeEnum.actual_weather:
            data[ids[i]] = pd.DataFrame(
                {
                    "cell_temperature": 40.0,
                    "poa_global": 1100,
                    "poa_direct": 1000,
                    "poa_diffuse": 100,
                },
                index=index,
            )
        elif type_ == models.JobDataTypeEnum.reference_weather:
            data[ids[i]] = weather[cols].copy()

    def _get_data(job_id, data_id, si):
        return data[data_id]

    mocker.patch("solarperformanceinsight_api.compute._get_data", new=_get_data)

    si = storage.StorageInterface(user=auth0_id)
    compute.compare_reference_and_actual(stored_job, si)
    assert save.call_count == 1
    reslist = save.call_args[0][1]

    summary = reslist[-1]
    assert summary.type == "actual vs weather adjusted reference"
    iob = BytesIO(summary.data)
    iob.seek(0)
    summary_df = pd.read_feather(iob)
    assert (summary_df["actual_energy"] == 0).all()


@pytest.fixture()
def mockup_reference_modeled(make_mock_job, system_id):
    def mockem(system, pred_params, modeled_params):
        job_params = models.CompareReferenceModeledJobParameters(
            system_id=system_id,
            time_parameters=dict(
                start="2021-02-01T00:00:00-07:00",
                end="2021-04-01T00:00:00-07:00",
                step="30:00",
                timezone="Etc/GMT+7",
            ),
            compare="reference and modeled performance",
            reference_data_parameters=pred_params,
            modeled_data_parameters=modeled_params,
        )
        return make_mock_job(system, job_params)

    return mockem


@pytest.fixture()
def modeled_params(irr_type, temp_type, weather_gran, perf_gran):
    return dict(
        irradiance_type=irr_type,
        temperature_type=temp_type,
        weather_granularity=weather_gran,
    )


def test_compare_reference_and_modeled(
    mockup_reference_modeled,
    auth0_id,
    nocommit_transaction,
    pvwatts_system,
    pred_params,
    modeled_params,
):
    si = storage.StorageInterface(user=auth0_id)
    job, save = mockup_reference_modeled(pvwatts_system, pred_params, modeled_params)
    compute.compare_reference_and_modeled(job, si)
    assert save.call_count == 1
    reslist = save.call_args[0][1]
    if (
        job.definition.parameters.reference_data_parameters.data_available
        == "weather only"
    ):
        # 2 weather adj, 1 summary, 3 inv, 2 array  + 8 modeled
        assert len(reslist) == 16
    else:
        assert len(reslist) == 11

    assert (
        len([1 for res in reslist if res.type == "weather adjusted performance"]) == 2
    )

    summary = reslist[-1]
    assert summary.type == "modeled vs weather adjusted reference"
    iob = BytesIO(summary.data)
    iob.seek(0)
    summary_df = pd.read_feather(iob)
    assert len(summary_df.index) == 2
    ser = summary_df.iloc[0]
    assert len(ser) == 5
    assert ser.loc["month"] == "February"
    assert (
        abs(ser["modeled_energy"] - ser["weather_adjusted_energy"])
        / ser["modeled_energy"]
        < 2
    )
    assert ser["weather_adjusted_energy"] > 0
    assert "difference" in ser
    assert 0.5 < ser["ratio"] < 2.0


def test_compare_reference_and_modeled_leap_day_dropped(
    auth0_id,
    nocommit_transaction,
    cec_system,
    mocker,
    system_id,
):
    modeled_params = dict(
        irradiance_type="poa",
        temperature_type="cell",
        weather_granularity="system",
    )
    pred_params = dict(
        irradiance_type="standard",
        temperature_type="module",
        weather_granularity="system",
        data_available="weather only",
    )
    save = mocker.patch("solarperformanceinsight_api.compute.save_results_to_db")
    cat = pd.Timestamp.utcnow()
    job_params = models.CompareReferenceModeledJobParameters(
        system_id=system_id,
        time_parameters=dict(
            start="2020-02-01T00:00:00-07:00",
            end="2020-04-01T00:00:00-07:00",
            step="30:00",
            timezone="Etc/GMT+7",
        ),
        compare="reference and modeled performance",
        reference_data_parameters=pred_params,
        modeled_data_parameters=modeled_params,
    )
    index = job_params.time_parameters._time_range
    index.name = "time"
    job = models.Job(
        parameters=job_params,
        system_definition=cec_system,
    )
    ids = [uuid1() for _ in range(len(job._data_items))]
    data_objects = [
        models.StoredJobDataMetadata(
            object_id=ids[i],
            object_type="job_data",
            created_at=cat,
            modified_at=cat,
            definition=dict(
                present=True,
                filename="data",
                data_format="application/vnd.apache.arrow.file",
                type=di.type,
                data_columns=di._data_cols,
                schema_path=di.schema_path,
            ),
        )
        for i, di in enumerate(job._data_items.values())
    ]
    stored_job = models.StoredJob(
        object_id=uuid1(),
        definition=job,
        status=dict(
            status="queued",
            last_change=cat,
        ),
        created_at=cat,
        modified_at=cat,
        data_objects=data_objects,
    )
    weather = pd.DataFrame(
        {
            "module_temperature": 35.0,
            "ghi": 1100,
            "dni": 1000,
            "dhi": 100,
        },
        index=index,
    )
    weather.loc[index.dayofyear == 60, :] = float("NaN")
    weather.index.name = "time"

    data = {}
    for i, ((sp, type_), di) in enumerate(job._data_items.items()):
        cols = set(di._data_cols) - {"time"}
        if type_ == models.JobDataTypeEnum.reference_performance:
            data[ids[i]] = pd.DataFrame({"performance": 4000.0}, index=index)
        elif type_ == models.JobDataTypeEnum.actual_weather:
            data[ids[i]] = pd.DataFrame(
                {
                    "cell_temperature": 40.0,
                    "poa_global": 1100,
                    "poa_direct": 1000,
                    "poa_diffuse": 100,
                },
                index=index,
            ).mul((index.dayofyear == 60).astype(int), axis=0)
            # zero expect leap day
        elif type_ == models.JobDataTypeEnum.reference_weather:
            data[ids[i]] = weather[cols].copy()

    def _get_data(job_id, data_id, si):
        return data[data_id]

    mocker.patch("solarperformanceinsight_api.compute._get_data", new=_get_data)

    si = storage.StorageInterface(user=auth0_id)
    compute.compare_reference_and_modeled(stored_job, si)
    assert save.call_count == 1
    reslist = save.call_args[0][1]

    summary = reslist[-1]
    assert summary.type == "modeled vs weather adjusted reference"
    iob = BytesIO(summary.data)
    iob.seek(0)
    summary_df = pd.read_feather(iob)
    assert (summary_df["modeled_energy"] < 0).all()<|MERGE_RESOLUTION|>--- conflicted
+++ resolved
@@ -6,6 +6,7 @@
 
 
 import numpy as np
+from numpy.testing import assert_allclose
 import pandas as pd
 from pvlib.location import Location
 from pvlib.modelchain import ModelChain
@@ -786,6 +787,56 @@
     return models.PVSystem(**sysdict)
 
 
+@pytest.mark.parametrize("syst", ["pvwatts", "cec", "pvsyst"])
+def test_compare_monthly_reference_and_actual(
+    mocker,
+    auth0_id,
+    nocommit_transaction,
+    insert_monthly_data,
+    monthlypa_job_id,
+    pvwatts_system,
+    cec_system,
+    pvsyst_system,
+    syst,
+):
+    si = storage.StorageInterface(user=auth0_id)
+    save = mocker.patch("solarperformanceinsight_api.compute.save_results_to_db")
+
+    with si.start_transaction() as st:
+        job = st.get_job(monthlypa_job_id)
+    if syst == "pvwatts":
+        job.definition.system_definition = pvwatts_system
+    elif syst == "cec":
+        job.definition.system_definition = cec_system
+    else:
+        job.definition.system_definition = pvsyst_system
+    compute.compare_monthly_reference_and_actual(job, si)
+    assert save.call_count == 1
+    reslist = save.call_args[0][1]
+    assert len(reslist) == 1
+
+    summary = reslist[0]
+    assert summary.type == "actual vs weather adjusted reference"
+    iob = BytesIO(summary.data)
+    iob.seek(0)
+    summary_df = pd.read_feather(iob)
+    assert len(summary_df.index) == 12
+    ser = summary_df.iloc[6]
+    assert len(ser) == 5
+    assert ser.loc["month"] == "July"
+    assert ser.loc["actual_energy"] == 60000
+    if syst == "pvwatts":
+        assert ser.loc["weather_adjusted_energy"] == 56250.375  # 56249.625 pre GH190
+        assert ser.loc["difference"] == 3749.625  # 3750.375 pre GH190
+    elif syst == "cec":
+        assert_allclose(ser.loc["weather_adjusted_energy"], 56250.19)
+        assert_allclose(ser.loc["difference"], 3749.8074)
+    else:
+        assert_allclose(ser.loc["weather_adjusted_energy"], 56250.277)
+        assert_allclose(ser.loc["difference"], 3749.721)
+    assert (ser.loc["ratio"] - 1.0666738) < 1e-10  # no difference with GH190
+
+
 @pytest.fixture(params=list(models.TemperatureTypeEnum))
 def temp_type(request):
     return request.param
@@ -897,7 +948,6 @@
     return models.PVSystem(**sysdict)
 
 
-<<<<<<< HEAD
 def _data_mock(job, ids, mocker):
     index = job.parameters.time_parameters._time_range
     day = (index.hour > 8) & (index.hour < 17)
@@ -950,71 +1000,6 @@
 @pytest.fixture()
 def make_mock_job(mocker, system_id):
     def mockjob(system, job_params):
-=======
-@pytest.mark.parametrize("syst", ["pvwatts", "cec", "pvsyst"])
-def test_compare_monthly_reference_and_actual(
-    mocker,
-    auth0_id,
-    nocommit_transaction,
-    insert_monthly_data,
-    monthlypa_job_id,
-    pvwatts_system,
-    cec_system,
-    pvsyst_system,
-    syst,
-):
-    si = storage.StorageInterface(user=auth0_id)
-    save = mocker.patch("solarperformanceinsight_api.compute.save_results_to_db")
-
-    with si.start_transaction() as st:
-        job = st.get_job(monthlypa_job_id)
-    if syst == "pvwatts":
-        job.definition.system_definition = pvwatts_system
-    elif syst == "cec":
-        job.definition.system_definition = cec_system
-    else:
-        job.definition.system_definition = pvsyst_system
-    compute.compare_monthly_reference_and_actual(job, si)
-    assert save.call_count == 1
-    reslist = save.call_args[0][1]
-    assert len(reslist) == 1
-
-    summary = reslist[0]
-    assert summary.type == "actual vs weather adjusted reference"
-    iob = BytesIO(summary.data)
-    iob.seek(0)
-    summary_df = pd.read_feather(iob)
-    assert len(summary_df.index) == 12
-    ser = summary_df.iloc[6]
-    assert len(ser) == 5
-    assert ser.loc["month"] == "July"
-    assert ser.loc["actual_energy"] == 60000
-    # 56249.625 pre GH190
-    np.testing.assert_allclose(ser.loc["weather_adjusted_energy"], 56250.375, atol=0.2)
-    # 3750.375 pre GH190
-    np.testing.assert_allclose(ser.loc["difference"], 3749.625, atol=0.2)
-    np.testing.assert_allclose(ser.loc["ratio"], 1.066667, atol=1e-5)
-
-
-@pytest.fixture()
-def mockup_reference_actual(mocker, system_id):
-    def mockem(system, ref_params, actual_params):
-        save = mocker.patch("solarperformanceinsight_api.compute.save_results_to_db")
-        cat = pd.Timestamp.utcnow()
-        job_params = models.CompareReferenceActualJobParameters(
-            system_id=system_id,
-            time_parameters=dict(
-                start="2021-02-01T00:00:00-07:00",
-                end="2021-04-01T00:00:00-07:00",
-                step="30:00",
-                timezone="Etc/GMT+7",
-            ),
-            compare="reference and actual performance",
-            reference_data_parameters=ref_params,
-            actual_data_parameters=actual_params,
-        )
-        index = job_params.time_parameters._time_range
->>>>>>> 8a09ea21
         job = models.Job(
             parameters=job_params,
             system_definition=system,
@@ -1058,7 +1043,7 @@
 
 @pytest.fixture()
 def mockup_reference_actual(make_mock_job, system_id):
-    def mockem(system, pred_params, actual_params):
+    def mockem(system, ref_params, actual_params):
         job_params = models.CompareReferenceActualJobParameters(
             system_id=system_id,
             time_parameters=dict(
@@ -1068,7 +1053,7 @@
                 timezone="Etc/GMT+7",
             ),
             compare="reference and actual performance",
-            reference_data_parameters=pred_params,
+            reference_data_parameters=ref_params,
             actual_data_parameters=actual_params,
         )
         return make_mock_job(system, job_params)
@@ -1584,7 +1569,7 @@
 
 @pytest.fixture()
 def mockup_reference_modeled(make_mock_job, system_id):
-    def mockem(system, pred_params, modeled_params):
+    def mockem(system, ref_params, modeled_params):
         job_params = models.CompareReferenceModeledJobParameters(
             system_id=system_id,
             time_parameters=dict(
@@ -1594,7 +1579,7 @@
                 timezone="Etc/GMT+7",
             ),
             compare="reference and modeled performance",
-            reference_data_parameters=pred_params,
+            reference_data_parameters=ref_params,
             modeled_data_parameters=modeled_params,
         )
         return make_mock_job(system, job_params)
@@ -1616,11 +1601,11 @@
     auth0_id,
     nocommit_transaction,
     pvwatts_system,
-    pred_params,
+    ref_params,
     modeled_params,
 ):
     si = storage.StorageInterface(user=auth0_id)
-    job, save = mockup_reference_modeled(pvwatts_system, pred_params, modeled_params)
+    job, save = mockup_reference_modeled(pvwatts_system, ref_params, modeled_params)
     compute.compare_reference_and_modeled(job, si)
     assert save.call_count == 1
     reslist = save.call_args[0][1]
@@ -1668,7 +1653,7 @@
         temperature_type="cell",
         weather_granularity="system",
     )
-    pred_params = dict(
+    ref_params = dict(
         irradiance_type="standard",
         temperature_type="module",
         weather_granularity="system",
@@ -1685,7 +1670,7 @@
             timezone="Etc/GMT+7",
         ),
         compare="reference and modeled performance",
-        reference_data_parameters=pred_params,
+        reference_data_parameters=ref_params,
         modeled_data_parameters=modeled_params,
     )
     index = job_params.time_parameters._time_range
