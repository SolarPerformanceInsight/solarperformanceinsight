--- conflicted
+++ resolved
@@ -76,16 +76,11 @@
     tilt: float = Field(
         ..., description="Tilt of modules in degrees from horizontal", ge=0, le=180
     )
-<<<<<<< HEAD
     azimuth: float = Field(
         ...,
         description="Azimuth of modules relative to North in degrees",
         ge=0,
         lt=360.0,
-=======
-    azimuth: confloat(ge=0, lt=360.0) = Field(
-        ..., description="Azimuth of modules clockwise from North in degrees"
->>>>>>> bc807e80
     )
 
 
@@ -95,35 +90,26 @@
     axis_tilt: float = Field(
         ...,
         title="Axis Tilt",
-<<<<<<< HEAD
-        description="Tilt of single axis tracker in degrees from horizontal",
+        description="Tilt of tracker axis in degrees from horizontal",
         ge=0,
         le=90,
-=======
-        description="Tilt of tracker axis in degrees from horizontal",
->>>>>>> bc807e80
     )
     axis_azimuth: float = Field(
         ...,
         title="Axis Azimiuth",
-<<<<<<< HEAD
-        description="Azimuth of tracker axis from North in degrees",
+        description="Azimuth of tracker axis clockwise from North in degrees",
         ge=0,
         lt=360.0,
     )
-    gcr: float = Field(..., title="GCR", description="Ground coverage ratio", ge=0)
-=======
-        description="Azimuth of tracker axis clockwise from North in degrees",
-    )
-    gcr: confloat(ge=0) = Field(
+    gcr: float = Field(
         ...,
         title="GCR",
         description=(
             "Ground coverage ratio: ratio of module length to the spacing"
             " between trackers"
         ),
-    )
->>>>>>> bc807e80
+        ge=0,
+    )
     backtracking: bool = Field(
         ..., description="True if the tracking system supports backtracking"
     )
@@ -168,13 +154,8 @@
     R_s: float = Field(
         ..., description="Series resistance at reference conditions, in ohms"
     )
-<<<<<<< HEAD
     cells_in_series: int = Field(
-        ..., description="Number of cells connected in series", ge=0
-=======
-    cells_in_series: conint(ge=0) = Field(
-        ..., description="Number of cells connected in series in a module"
->>>>>>> bc807e80
+        ..., description="Number of cells connected in series in a module", ge=0
     )
     R_sh_exp: float = Field(
         5.5, description="Exponent in the equation for shunt resistance, unitless"
@@ -269,13 +250,9 @@
         description="Number of PV modules per string",
         gt=0,
     )
-<<<<<<< HEAD
-    strings: int = Field(..., description="Number of Strings", gt=0)
-=======
-    strings: conint(gt=0) = Field(
-        ..., description="Number of parallel strings in the array"
-    )
->>>>>>> bc807e80
+    strings: int = Field(
+        ..., description="Number of parallel strings in the array", gt=0
+    )
 
 
 class PVWattsLosses(BaseModel):
@@ -296,19 +273,14 @@
 class PVWattsInverterParameters(BaseModel):
     """DC-AC power conversion parameters of an inverter for the PVWatts model"""
 
-<<<<<<< HEAD
-    pdc0: float = Field(..., description="DC input limit of the inverter")
-    eta_inv_nom: float = Field(
-=======
-    pdc0: confloat() = Field(
+    pdc0: float = Field(
         ...,
         description=(
             "DC power input which produces the rated AC output power at the "
             "nominal DC voltage of the inverter"
         ),
     )
-    eta_inv_nom: confloat() = Field(
->>>>>>> bc807e80
+    eta_inv_nom: float = Field(
         0.96, description="Nominal inverter efficiency, unitless"
     )
     eta_inv_ref: float = Field(
@@ -369,17 +341,12 @@
             "voltage input, 1/V"
         ),
     )
-<<<<<<< HEAD
     Pnt: float = Field(
-        ..., description="AC power consumed by the inverter at night (night tare), W"
-=======
-    Pnt: confloat() = Field(
         ...,
         description=(
             "AC power consumed by the inverter when no AC power is exported "
             " (i.e., night tare), W"
         ),
->>>>>>> bc807e80
     )
 
 
@@ -417,16 +384,11 @@
     latitude: float = Field(
         ..., description="Latitude of the system in degrees North", ge=-90, le=90
     )
-<<<<<<< HEAD
     longitude: float = Field(
         ..., description="Longitude of the system in degrees East", ge=-180, le=180
-=======
-    elevation: confloat(ge=-300) = Field(
-        ..., description="Elevation of the system above sea level in meters"
->>>>>>> bc807e80
     )
     elevation: float = Field(
-        ..., description="Elevation of the system in meters", ge=-300
+        ..., description="Elevation of the system above sea level in meters", ge=-300
     )
     albedo: float = Field(
         ..., description="Albedo of the surface around the system", ge=0
