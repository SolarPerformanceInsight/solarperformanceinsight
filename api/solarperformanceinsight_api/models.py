--- conflicted
+++ resolved
@@ -90,24 +90,13 @@
     axis_tilt: float = Field(
         ...,
         title="Axis Tilt",
-<<<<<<< HEAD
-        description="Tilt of single axis tracker in degrees from horizontal",
-=======
         description="Tilt of tracker axis in degrees from horizontal",
->>>>>>> fe236bb9
         ge=0,
         le=90,
     )
     axis_azimuth: float = Field(
         ...,
         title="Axis Azimiuth",
-<<<<<<< HEAD
-        description="Azimuth of tracker axis from North in degrees",
-        ge=0,
-        lt=360.0,
-    )
-    gcr: float = Field(..., title="GCR", description="Ground coverage ratio", ge=0)
-=======
         description="Azimuth of tracker axis clockwise from North in degrees",
         ge=0,
         lt=360.0,
@@ -121,7 +110,6 @@
         ),
         ge=0,
     )
->>>>>>> fe236bb9
     backtracking: bool = Field(
         ..., description="True if the tracking system supports backtracking"
     )
@@ -167,11 +155,7 @@
         ..., description="Series resistance at reference conditions, in ohms"
     )
     cells_in_series: int = Field(
-<<<<<<< HEAD
-        ..., description="Number of cells connected in series", ge=0
-=======
         ..., description="Number of cells connected in series in a module", ge=0
->>>>>>> fe236bb9
     )
     R_sh_exp: float = Field(
         5.5, description="Exponent in the equation for shunt resistance, unitless"
@@ -265,15 +249,10 @@
         title="Modules Per String",
         description="Number of PV modules per string",
         gt=0,
-<<<<<<< HEAD
-    )
-    strings: int = Field(..., description="Number of Strings", gt=0)
-=======
     )
     strings: int = Field(
         ..., description="Number of parallel strings in the array", gt=0
     )
->>>>>>> fe236bb9
 
 
 class PVWattsLosses(BaseModel):
@@ -294,9 +273,6 @@
 class PVWattsInverterParameters(BaseModel):
     """DC-AC power conversion parameters of an inverter for the PVWatts model"""
 
-<<<<<<< HEAD
-    pdc0: float = Field(..., description="DC input limit of the inverter")
-=======
     pdc0: float = Field(
         ...,
         description=(
@@ -304,7 +280,6 @@
             "nominal DC voltage of the inverter"
         ),
     )
->>>>>>> fe236bb9
     eta_inv_nom: float = Field(
         0.96, description="Nominal inverter efficiency, unitless"
     )
@@ -367,15 +342,11 @@
         ),
     )
     Pnt: float = Field(
-<<<<<<< HEAD
-        ..., description="AC power consumed by the inverter at night (night tare), W"
-=======
         ...,
         description=(
             "AC power consumed by the inverter when no AC power is exported "
             " (i.e., night tare), W"
         ),
->>>>>>> fe236bb9
     )
 
 
@@ -417,11 +388,7 @@
         ..., description="Longitude of the system in degrees East", ge=-180, le=180
     )
     elevation: float = Field(
-<<<<<<< HEAD
-        ..., description="Elevation of the system in meters", ge=-300
-=======
         ..., description="Elevation of the system above sea level in meters", ge=-300
->>>>>>> fe236bb9
     )
     albedo: float = Field(
         ..., description="Albedo of the surface around the system", ge=0
@@ -434,20 +401,6 @@
         schema_extra = {"example": SYSTEM_EXAMPLE}
 
 
-<<<<<<< HEAD
-class PVSystemID(BaseModel):
-    system_id: UUID = Field(..., description="Unique identifier of the system")
-
-    class Config:
-        schema_extra = {
-            "example": {"system_id": "6b61d9ac-2e89-11eb-be2a-4dc7a6bcd0d9"}
-        }
-
-
-class StoredPVSystem(PVSystemID):
-    created_at: dt.datetime = Field(..., description="Datetime system was created")
-    modified_at: dt.datetime = Field(..., description="Datetime system last modified")
-=======
 class StoredObject(BaseModel):
     object_id: UUID = Field(..., description="Unique identifier of the object")
     object_type: str = Field("system", description="Type of the object")
@@ -469,18 +422,13 @@
 
 class StoredPVSystem(StoredObject):
 
->>>>>>> fe236bb9
     definition: PVSystem
 
     class Config:
         schema_extra = {
             "example": {
-<<<<<<< HEAD
-                "system_id": "6b61d9ac-2e89-11eb-be2a-4dc7a6bcd0d9",
-=======
                 "object_id": "6b61d9ac-2e89-11eb-be2a-4dc7a6bcd0d9",
                 "object_type": "system",
->>>>>>> fe236bb9
                 "created_at": "2020-12-01T01:23:00+00:00",
                 "modified_at": "2020-12-01T01:23:00+00:00",
                 "definition": SYSTEM_EXAMPLE,
