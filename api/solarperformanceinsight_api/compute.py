import calendar
from copy import deepcopy
import datetime as dt
from functools import partial
from itertools import zip_longest
import json
import logging
from statistics import mean
from typing import Callable, Generator, Union, List, Tuple, Optional, Set
from uuid import UUID


from fastapi import HTTPException
import pandas as pd
from pvlib.modelchain import (  # type: ignore
    ModelChainResult,
    ModelChain,
    _irrad_for_celltemp,
)


from . import storage, models, utils
from .pvmodeling import construct_modelchains


logger = logging.getLogger(__name__)


def run_job(job_id: UUID, user: str):
    si = storage.StorageInterface(user=user)
    try:
        with si.start_transaction() as st:
            job = st.get_job(job_id)
    except HTTPException as err:
        if err.status_code == 404:
            # job doesn't exist or can't be fetched, so no point continuing
            return
        else:  # pragma: no cover
            raise

    job_func = lookup_job_compute_function(job)
    try:
        job_func(job, si)
    except Exception as err:
        logger.exception("Error for job %s", job_id)
        try:
            details = str(err.args[0])
        except IndexError:
            details = f"Raised {type(err)}"
        msg = json.dumps({"error": {"details": details}})
        with si.start_transaction() as st:
            st.add_job_result(job_id, "/", "error message", "application/json", msg)
            st.set_job_error(job_id)


def lookup_job_compute_function(
    job: models.StoredJob,
) -> Callable[[models.StoredJob, storage.StorageInterface], None]:
    if isinstance(job.definition.parameters, models.CalculatePerformanceJobParameters):
        return run_performance_job
    elif isinstance(
        job.definition.parameters, models.CompareModeledActualJobParameters
    ):
        return compare_modeled_and_actual
    elif isinstance(
        job.definition.parameters, models.CompareReferenceActualJobParameters
    ):
        return compare_reference_and_actual
    elif isinstance(
        job.definition.parameters, models.CompareMonthlyReferenceActualJobParameters
    ):
        return compare_monthly_reference_and_actual
    return dummy_func  # pragma: no cover


def dummy_func(job, storage):  # pragma: no cover
    raise NotImplementedError("Job computation not implemented")


def _get_data(
    job_id: UUID, data_id: UUID, si: storage.StorageInterface
) -> pd.DataFrame:
    """Get the data from the database."""
    with si.start_transaction() as st:
        meta, data = st.get_job_data(job_id, data_id)
    if meta.definition.data_format != "application/vnd.apache.arrow.file":
        raise TypeError(
            f"Data for /jobs/{job_id}/data/{data_id} not in Apache Arrow format"
        )
    out = utils.read_arrow(data)
    if "time" in out.columns:
        out = out.set_index("time")  # type: ignore
    elif "month" in out.columns:
        out = out.set_index("month")  # type: ignore
    return out


def generate_job_weather_data(
    job: models.StoredJob,
    si: storage.StorageInterface,
    types=(
        models.JobDataTypeEnum.reference_weather,
        models.JobDataTypeEnum.actual_weather,
    ),
    weather_granularity=None,
) -> Generator[List[pd.DataFrame], None, None]:
    """Generator to fetch job data at the inverter level to run a
    ModelChain.  Iterates over each inverter in the system and returns a
    list of weather dataframes for the arrays associated with that
    inverter.
    """
    data_id_by_schema_path = {
        do.definition.schema_path: do.object_id
        for do in job.data_objects
        if do.definition.type in types
    }
    job_id = job.object_id
    num_inverters = len(job.definition.system_definition.inverters)
    if weather_granularity is None:
        weather_granularity = getattr(job.definition.parameters, "weather_granularity")

    if weather_granularity == models.WeatherGranularityEnum.system:
        data_id = data_id_by_schema_path["/"]
        df = _get_data(job_id, data_id, si)
        for i in range(num_inverters):
            num_arrays = len(job.definition.system_definition.inverters[i].arrays)
            yield [df.copy()] * num_arrays
    elif weather_granularity == models.WeatherGranularityEnum.inverter:
        for i in range(num_inverters):
            num_arrays = len(job.definition.system_definition.inverters[i].arrays)
            data_id = data_id_by_schema_path[f"/inverters/{i}"]
            df = _get_data(job_id, data_id, si)
            yield [df] * num_arrays
    elif weather_granularity == models.WeatherGranularityEnum.array:
        for i in range(num_inverters):
            num_arrays = len(job.definition.system_definition.inverters[i].arrays)
            data_ids = [
                data_id_by_schema_path[f"/inverters/{i}/arrays/{j}"]
                for j in range(num_arrays)
            ]
            yield [_get_data(job_id, data_id, si) for data_id in data_ids]
    else:
        raise ValueError(f"Unknown weather granularity {weather_granularity}")


def generate_job_performance_data(
    job: models.StoredJob,
    si: storage.StorageInterface,
    types: List[models.JobDataTypeEnum],
    performance_granularity: Optional[models.PerformanceGranularityEnum],
) -> Generator[pd.DataFrame, None, None]:
    """Generator to fetch job performance data at the inverter level."""
    data_id_by_schema_path = {
        do.definition.schema_path: do.object_id
        for do in job.data_objects
        if do.definition.type in types
    }
    # no data in types or no performance
    if not data_id_by_schema_path or performance_granularity is None:
        return
    job_id = job.object_id
    num_inverters = len(job.definition.system_definition.inverters)

    if performance_granularity == models.PerformanceGranularityEnum.system:
        data_id = data_id_by_schema_path["/"]
        df = _get_data(job_id, data_id, si)
        for i in range(num_inverters):
            yield df.copy()
    elif performance_granularity == models.PerformanceGranularityEnum.inverter:
        for i in range(num_inverters):
            data_id = data_id_by_schema_path[f"/inverters/{i}"]
            df = _get_data(job_id, data_id, si)
            yield df
    else:
        raise ValueError(f"Unknown performance granularity {performance_granularity}")


class DBResult(models.JobResultMetadata):
    data_format: str = "application/vnd.apache.arrow.file"
    data: bytes  # feather format

    def __init__(self, **kwargs):
        kwargs["data"] = utils.dump_arrow_bytes(
            utils.convert_to_arrow(kwargs.pop("data").reset_index())
        )
        super().__init__(**kwargs)

    def __repr__(self):  # pragma: no cover
        return f"DBResult(schema_path='{self.schema_path}', type='{self.type}', data=<{len(self.data)} bytes>)"  # NOQA


def save_results_to_db(
    job_id: UUID, result_list: List[DBResult], si: storage.StorageInterface
):
    with si.start_transaction() as st:
        for result in result_list:
            st.add_job_result(
                job_id, result.schema_path, result.type, result.data_format, result.data
            )
        st.set_job_complete(job_id)


def _adjust_frame(
    inp: Union[pd.Series, pd.DataFrame],
    tshift: dt.timedelta,
    name: Optional[str] = None,
) -> Union[pd.Series, pd.DataFrame]:
    """Shift the object by -tshift and make sure index is named "time" """
    if not isinstance(inp, (pd.Series, pd.DataFrame)):
        raise TypeError(f"Expected pandas.Series or pandas.DataFrame not {type(inp)}")

    if not isinstance(inp.index, pd.DatetimeIndex):  # type: ignore
        raise TypeError("Expected input to have a DatetimeIndex")

    out = inp.shift(freq=-tshift)  # type: ignore
    out.index.name = "time"  # type: ignore
    if isinstance(out, pd.Series):
        out.name = name  # type: ignore
    return out


def process_single_modelchain(
    chain: ModelChain,
    weather_data: List[pd.DataFrame],
    run_model_method: str,
    tshift: dt.timedelta,
    inverter_num: int,
) -> Tuple[List[DBResult], pd.DataFrame]:
    """Run and process a single ModelChain

    Parameters
    ----------
    chain : pvlib.modelchain.ModelChain
        The chain to run
    weather_data : List[pandas.DataFrame]
        The data that will be passed to chain.run_model
    run_model_method : str
        The method of chain to used calculate results, i.e. run_model,
        run_model_from_poa, run_model_from_effective_irradiance
    tshift : dt.timedelta
        Amount by which to shift weather data before running the chain.
        Typically half the interval length.
    inverter_num : int
        Which inverter in the full system this chain is for

    Returns
    -------
    inverter_results : List[DBResult]
        List of DBResult objects that can be inserted into the database
        including AC performance for each inverter and weather (poa_global,
        effective_irradiance, cell_temperature) for each array
    summary_frame : pd.DataFrame
        A frame with the AC performance result, zenith angle, and average of
        poa_global, effective_irradiance, and cell_temperature over all arrays
    """
    # run chain
    mc = getattr(chain, run_model_method)(
        [d.shift(freq=tshift) for d in weather_data]  # type: ignore
    )
    results = mc.results
    adjust = partial(_adjust_frame, tshift=tshift)
    performance: pd.DataFrame = adjust(
        results.ac, name="performance"
    ).to_frame()  # type: ignore
    weather_sum = pd.DataFrame(
        {
            "effective_irradiance": 0,  # type: ignore
            "poa_global": 0,  # type: ignore
            "cell_temperature": 0,  # type: ignore
        },
        index=performance.index,
    )

    # make nice result output
    num_arrays = len(mc.system.arrays)
    out = []
    for i in range(num_arrays):
        array_weather: pd.DataFrame = (results.effective_irradiance[i]).to_frame(
            "effective_irradiance"
        )  # type: ignore
        # total irrad empty if effective irradiance supplied initially
        array_weather.loc[:, "poa_global"] = (
            results.total_irrad[i]
        ).get(  # type: ignore
            "poa_global", float("NaN")
        )
        array_weather.loc[:, "cell_temperature"] = results.cell_temperature[
            i
        ]  # type: ignore
        array_weather = adjust(array_weather)  # type: ignore
        weather_sum += array_weather  # type: ignore
        out.append(
            DBResult(
                schema_path=f"/inverters/{inverter_num}/arrays/{i}",
                type="weather data",
                data=array_weather,
            )
        )
    # mean
    weather_avg: pd.DataFrame = weather_sum / num_arrays  # type: ignore
    adjusted_zenith: pd.DataFrame
    # not calculated if effective irradiance is provided
    if results.solar_position is not None:
        adjusted_zenith = adjust(results.solar_position[["zenith"]])  # type: ignore
    else:
        # calculate solar position making sure to shift times and shift back
        # modelchain passes through air temperature and pressure, but that only
        # affects apparent_zenith
        adjusted_zenith = adjust(
            mc.location.get_solarposition(
                weather_avg.index.shift(freq=tshift)  # type: ignore
            )[["zenith"]]
        )  # type: ignore
    summary_frame = pd.concat(
        [
            performance,
            weather_avg,
            adjusted_zenith,
        ],
        axis=1,
    )
    summary_frame.index.name = "time"  # type: ignore
    out.append(
        DBResult(
            schema_path=f"/inverters/{inverter_num}",
            type="performance data",
            data=performance,
        )
    )
    return out, summary_frame


def _calculate_performance(
    job: models.StoredJob, si: storage.StorageInterface
) -> Tuple[pd.Series, List[DBResult]]:
    """Compute the performance, and other modeling variables, for the Job and
    store the inverter level performance, total system performance, array level weather,
    and a monthly summary to the database for retrieval
    """
    time_params: models.JobTimeindex = (
        job.definition.parameters.time_parameters  # type: ignore
    )
    job_time_range = time_params._time_range
    summary = pd.DataFrame(
        {
            "performance": 0,  # type: ignore
            "poa_global": 0,  # type: ignore
            "effective_irradiance": 0,  # type: ignore
            "cell_temperature": 0,  # type: ignore
            "zenith": 0,  # type: ignore
        },
        index=job_time_range,
    )
    summary.index.name = "time"  # type: ignore
    run_model_method: str = job.definition._model_chain_method  # type: ignore
    # compute solar position at the middle of the interval
    # positive value assumes left (beginning) label convention
    tshift = time_params.step / 2
    chains = construct_modelchains(job.definition.system_definition)

    weather_count = 0
    # result from each inverter...
    result_list = []
    # get weather data for each inverter as List[pd.DataFrame] to pass
    # directly to the appropriate ModelChain run function for multiple arrays
    # Weather data is shifted right by half the interval length and
    # process_single_modelchain shifts the results back to original labels
    # so that solar position used for modeling is midpoint of interval
    for i, weather_data in enumerate(generate_job_weather_data(job, si)):
        db_results, array_summary = process_single_modelchain(
            chains[i], weather_data, run_model_method, tshift, i
        )
        result_list += db_results
        summary += array_summary  # type: ignore
        weather_count += 1
    # keep performance as sum, but make everything else average over inverters
    total_performance = summary.pop("performance")  # type: ignore
    # summary up to now is sum of array-averaged weather for each inverter
    summary /= weather_count  # type: ignore
    # summary is now average over inverters
    # average zenith
    daytime = summary.pop("zenith") < 87.0  # type: ignore
    daytime.name = "daytime_flag"  # type: ignore
    # index of data actually uploaded
    input_data_range = daytime.dropna().index
    # months in output according to job time range
    months = job_time_range.month.unique().sort_values()  # type: ignore

    # cell temp will be averaged over a month
    daytime_cell_temp = summary.pop("cell_temperature").loc[daytime]  # type: ignore
    avg_cell_temp = (
        daytime_cell_temp.groupby(daytime_cell_temp.index.month).mean().reindex(months)
    )
    # resample rest of summary for insolation
    # only use data from input range
    insolation = summary.loc[input_data_range].resample("1h").mean()
    month_summary = (
        insolation.groupby(insolation.index.month)
        .sum()
        .reindex(months)
        .rename(
            columns={
                "poa_global": "plane_of_array_insolation",
                "effective_irradiance": "effective_insolation",
            }
        )
    )  # Wh/m^2
    ac_energy = total_performance.loc[input_data_range].resample("1h").mean()
    monthly_energy = (
        ac_energy.groupby(ac_energy.index.month).sum().reindex(months)
    )  # Wh
    month_summary.insert(0, "total_energy", monthly_energy)
    month_summary.insert(
        len(month_summary.columns), "average_daytime_cell_temperature", avg_cell_temp
    )
    month_name_index = pd.Index([calendar.month_name[i] for i in months], name="month")
    month_summary.index = month_name_index

    result_list.extend(
        [
            DBResult(schema_path="/", type="monthly summary", data=month_summary),
            DBResult(
                schema_path="/",
                type="daytime flag",
                data=daytime.to_frame(),
            ),
            DBResult(
                schema_path="/",
                type="performance data",
                data=total_performance.to_frame(),
            ),
        ]
    )
    return monthly_energy, result_list


def run_performance_job(job: models.StoredJob, si: storage.StorageInterface):
    montlhy_energy, result_list = _calculate_performance(job, si)
    save_results_to_db(job.object_id, result_list, si)


def _get_actual_monthly_energy(
    job: models.StoredJob,
    si: storage.StorageInterface,
    missing_leap_days: List[dt.datetime] = [],
):
    # performance granularity validation means there won't be system level
    # perfromance and inverter level that you wouldn't want to sum
    performance_data_ids = [
        do.object_id
        for do in job.data_objects
        if do.definition.type == models.JobDataTypeEnum.actual_performance
    ]
    months = (
        (job.definition.parameters.time_parameters._time_range)  # type: ignore
        .month.unique()  # type: ignore
        .sort_values()
    )
    actual_performance = sum(
        _get_data(job.object_id, did, si) for did in performance_data_ids
    )[
        "performance"
    ]  # type: ignore
    # drop times from missing_leap_days
    new_index = actual_performance.index.difference(
        pd.DatetimeIndex(missing_leap_days)  # type: ignore
    )
    actual_energy = (
        actual_performance.reindex(new_index).resample("1h").mean()  # type: ignore
    )
    actual_monthly_energy = (
        actual_energy.groupby(actual_energy.index.month).sum().reindex(months)
    )
    return actual_monthly_energy, months


def compare_modeled_and_actual(job: models.StoredJob, si: storage.StorageInterface):
    modeled, result_list = _calculate_performance(job, si)
    actual_monthly_energy, months = _get_actual_monthly_energy(job, si)
    diff = actual_monthly_energy - modeled
    ratio = actual_monthly_energy / modeled
    comparison_summary = pd.DataFrame(
        {
            "actual_energy": actual_monthly_energy,
            "modeled_energy": modeled,
            "difference": diff,
            "ratio": ratio,
        }
    )
    month_name_index = pd.Index([calendar.month_name[i] for i in months], name="month")
    comparison_summary.index = month_name_index
    result_list.append(
        DBResult(
            schema_path="/", type="actual vs modeled energy", data=comparison_summary
        )
    )
    save_results_to_db(job.object_id, result_list, si)


def _zero_nans(out: pd.Series, a: pd.Series) -> pd.Series:
    a_almost_zero = a.abs() < 1e-16  # type: ignore
    nans = pd.isnull(out)  # nan when 0 / 0,  a > 0 /0 => inf
    out[a_almost_zero & nans] = 0.0  # type: ignore
    return out


def _zero_div(a: pd.Series, b: pd.Series) -> pd.Series:
    out = a / b
    return _zero_nans(out, a)


def _temp_factor(gamma, t_ref, t_actual):
    t0 = 25.0
    return _zero_div(1 + gamma * (t_actual - t0), 1 + gamma * (t_ref - t0))


def _inf_mul(a: pd.Series, b: pd.Series) -> pd.Series:
    """set 0 * inf = 0"""
    out = a * b
    return _zero_nans(out, a)


def _get_mc_dc(mcresult: ModelChainResult, num_arrays: int) -> pd.DataFrame:
    test = mcresult.dc[0]
    if isinstance(test, pd.DataFrame):
        out = sum([mcresult.dc[i]["p_mp"] for i in range(num_arrays)])
    else:
        out = sum([mcresult.dc[i] for i in range(num_arrays)])
    return pd.DataFrame({"performance": out})  # type: ignore


def _get_temp(
    weather_df: Tuple[pd.DataFrame, ...],
    cell_temp: Tuple[pd.Series, ...],
    arrays: List[models.PVArray],
    tshift: dt.timedelta,
) -> Tuple[pd.Series, ...]:
    out = []
    for df, ct, arr in zip(weather_df, cell_temp, arrays):
        if (
            not isinstance(
                arr.temperature_model_parameters, models.SAPMTemperatureParameters
            )
            and "module_temperature" in df.columns
        ):
            out.append(df["module_temperature"].shift(freq=tshift))  # type: ignore
        else:
            out.append(ct)
    return tuple(out)


def _get_missing_leap_days(dfs: List[pd.DataFrame]) -> Set[dt.datetime]:
    if len(dfs) == 0:
        return set()

    per_df = []
    for df in dfs:
        thisset = set()
        if not df.index.is_leap_year.any():  # type: ignore
            return set()
        leap_df = df.loc[df.index.is_leap_year]  # type: ignore

        for _, grp in leap_df.groupby(leap_df.index.year):  # type: ignore
            feb29 = grp.index.is_leap_year & (grp.index.dayofyear == 60)  # type: ignore
            if not feb29.any():
                continue
            nans = pd.isnull(grp.loc[feb29])
            # all data is nan on feb29, so user did not include date in
            # upload (likely) or just specified nan values (less likely)
            if nans.all().all():
                thisset |= set(grp.index[feb29].to_list())
        per_df.append(thisset)
    out = per_df[0]
    out.intersection_update(*per_df[1:])
    return out


def _calculate_weather_adjusted_reference_performance(
    job: models.StoredJob, si: storage.StorageInterface
) -> Tuple[List[DBResult], pd.Series, List[dt.datetime]]:
    missing_leap_days = set()
    job_params: models.CompareReferenceActualJobParameters = (
        job.definition.parameters  # type: ignore
    )
    time_params: models.JobTimeindex = job_params.time_parameters  # type: ignore
    job_time_range = time_params._time_range
    total_ref_pac = pd.Series(  # type: ignore
        0,
        index=job_time_range,  # type: ignore
        name="performance",
    )
    total_ref_pac.index.name = "time"  # type: ignore
    data_available = job_params.reference_data_parameters.data_available
    tshift = time_params.step / 2
    adjust = partial(_adjust_frame, tshift=tshift)
    ref_model_method = job_params.reference_data_parameters._model_chain_method
    actual_model_method = job_params.actual_data_parameters._model_chain_method
    # model chain for each inverter
    chains = construct_modelchains(job.definition.system_definition)
    # generators at inverter level that return tuples of data at the array level
    ref_weather_gen = generate_job_weather_data(
        job,
        si,
        types=(models.JobDataTypeEnum.reference_weather,),
        weather_granularity=job_params.reference_data_parameters.weather_granularity,
    )
    actual_weather_gen = generate_job_weather_data(
        job,
        si,
        types=(models.JobDataTypeEnum.actual_weather,),
        weather_granularity=job_params.actual_data_parameters.weather_granularity,
    )
    ref_pac_gen = generate_job_performance_data(
        job,
        si,
        types=[models.JobDataTypeEnum.reference_performance],
        performance_granularity=(
            job_params.reference_data_parameters.performance_granularity
        ),
    )
    ref_pdc_gen = generate_job_performance_data(
        job,
        si,
        types=[models.JobDataTypeEnum.reference_performance_dc],
        performance_granularity=(
            job_params.reference_data_parameters.performance_granularity
        ),
    )
    results_list = []
    # Loop through at the inverter level
    for i, (chain, ref_weather, actual_weather, ref_pac, ref_pdc,) in enumerate(
        zip_longest(
            chains,
            ref_weather_gen,
            actual_weather_gen,
            ref_pac_gen,
            ref_pdc_gen,
        )
    ):
        # use the ModelChain for converting any temperature to cell temperature and
        # converting irradiance to POA. In the future, could only run these conversions
        # instead of full modelchain calculation.
        # since it sets class properties, copy for the actuals calculations
        chain_actual = deepcopy(chain)
        inv = job.definition.system_definition.inverters[i]
        pac0 = inv.inverter_parameters._pac0
        num_arrays = len(chain.system.arrays)
        gammas: List[float] = [
            arr.module_parameters._gamma
            for arr in job.definition.system_definition.inverters[i].arrays
        ]
<<<<<<< HEAD
        if data_available == models.PredictedDataEnum.weather_only:  # 2A-4
=======
        if any([g is None for g in gammas]):
            raise TypeError(
                "Currently unable to compare reference and actual performance for "
                "PVsyst specified arrays."
            )
        if data_available == models.ReferenceDataEnum.weather_only:  # 2A-4
>>>>>>> 51795499
            db_results, _ = process_single_modelchain(
                chain, ref_weather, ref_model_method, tshift, i
            )
            results_list += db_results
            ref_pdc = adjust(_get_mc_dc(chain.results, num_arrays))  # type: ignore
        else:
            # run chain on ref weather
            getattr(chain, ref_model_method)(
                [d.shift(freq=tshift) for d in ref_weather]  # type: ignore
            )

        # run chain on actual weather
        getattr(chain_actual, actual_model_method)(
            [d.shift(freq=tshift) for d in actual_weather]  # type: ignore
        )
        # use pvlib.modelchain._irrad_for_celltemp that returns POA global if available
        # otherwise uses effective irradiance
        poa_ref = _irrad_for_celltemp(
            chain.results.total_irrad, chain.results.effective_irradiance
        )
        poa_actual = _irrad_for_celltemp(
            chain_actual.results.total_irrad, chain_actual.results.effective_irradiance
        )
        # use cell temperature from the pvlib modelchain
        # If air temp + wind speed were supplied, they are converted
        # to cell temperature via the array's temperature model.  If
        # module_temperature was supplied and the temperature model is
        # sapm, it is converted to cell_temperature, otherwise module
        # temperature is used in place of cell_temperature
        t_ref = _get_temp(
            ref_weather, chain.results.cell_temperature, inv.arrays, tshift
        )
        t_actual = _get_temp(
            actual_weather, chain_actual.results.cell_temperature, inv.arrays, tshift
        )

        # mean of array POArat * TempFactor for this inverter
        # could make more sense to use weighted mean with weights set
        # by array power percentage
        # another alternative, calculate average POArat and TempFactor separately
        poa_rat = list(map(_zero_div, poa_actual, poa_ref))
        tempfactor = list(map(_temp_factor, gammas, t_ref, t_actual))
        # modelchain outputs are all shifted
        poa_rat_x_temp_factor: pd.Series = adjust(  # type: ignore
            sum([p * t for p, t in zip(poa_rat, tempfactor)]) / num_arrays
        )

        if ref_pdc is not None:  # 2A-1 and 2A-4
            pdc_ref_adj = _inf_mul(ref_pdc["performance"], poa_rat_x_temp_factor)
            pac_ref_adj = pdc_ref_adj * 0.985
        else:  # 2A-2
            pac_ref_adj = _inf_mul(ref_pac["performance"], poa_rat_x_temp_factor)
        pac_adj = pac_ref_adj.clip(upper=pac0)  # type: ignore
        pac_adj.index.name = "time"
        pac_adj.name = "performance"
        total_ref_pac += pac_adj
        results_list.append(
            DBResult(
                schema_path=f"/inverters/{i}",
                type="weather adjusted performance",
                data=pac_adj.to_frame(),
            )
        )
        missing_leap_days |= _get_missing_leap_days(ref_weather)

    return results_list, total_ref_pac, list(missing_leap_days)


def compare_reference_and_actual(job: models.StoredJob, si: storage.StorageInterface):
    (
        results_list,
        total_ref_pac,
        missing_leap_days,
    ) = _calculate_weather_adjusted_reference_performance(job, si)
    actual_monthly_energy, months = _get_actual_monthly_energy(
        job, si, missing_leap_days
    )
    ref_energy = total_ref_pac.resample("1h").mean()  # type: ignore
    ref_monthly_energy = (
        ref_energy.groupby(ref_energy.index.month).sum().reindex(months)
    )
    diff = actual_monthly_energy - ref_monthly_energy
    ratio = actual_monthly_energy / ref_monthly_energy
    comparison_summary = pd.DataFrame(
        {
            "actual_energy": actual_monthly_energy,
            "weather_adjusted_energy": ref_monthly_energy,
            "difference": diff,
            "ratio": ratio,
        }
    )
    month_name_index = pd.Index([calendar.month_name[i] for i in months], name="month")
    comparison_summary.index = month_name_index
    results_list.append(
        DBResult(
            schema_path="/",
            type="actual vs weather adjusted reference",
            data=comparison_summary,
        )
    )
    save_results_to_db(job.object_id, results_list, si)


def compare_monthly_reference_and_actual(
    job: models.StoredJob, si: storage.StorageInterface
):
    data_ids_by_type = {do.definition.type: do.object_id for do in job.data_objects}
    ref_weather = _get_data(
        job.object_id,
        data_ids_by_type[models.JobDataTypeEnum.monthly_reference_weather],
        si,
    )
    actual_weather = _get_data(
        job.object_id,
        data_ids_by_type[models.JobDataTypeEnum.monthly_actual_weather],
        si,
    )
    ref_perf = _get_data(
        job.object_id,
        data_ids_by_type[models.JobDataTypeEnum.monthly_reference_performance],
        si,
    )["total_energy"]
    actual_perf = _get_data(
        job.object_id,
        data_ids_by_type[models.JobDataTypeEnum.monthly_actual_performance],
        si,
    )["total_energy"]

    inverters = job.definition.system_definition.inverters
    pac0 = sum([inv.inverter_parameters._pac0 for inv in inverters])
    G_0 = 1000

<<<<<<< HEAD
=======
    gammas = [arr.module_parameters._gamma for inv in inverters for arr in inv.arrays]
    if any([g is None for g in gammas]):
        raise TypeError(
            "Currently unable to compare reference and actual performance for "
            "PVsyst specified arrays."
        )

>>>>>>> 51795499
    avg_gamma: float = mean(
        [
            mean([arr.module_parameters._gamma for arr in inv.arrays])  # type: ignore
            for inv in inverters
        ]
    )
    poa_insol_rat = (
        actual_weather["total_poa_insolation"] / ref_weather["total_poa_insolation"]
    )
    temp_loss = (
        pac0
        / G_0
        * poa_insol_rat
        * avg_gamma
        * (
            actual_weather["average_daytime_cell_temperature"]
            - ref_weather["average_daytime_cell_temperature"]
        )
    )
    E_ref_adj = ref_perf * poa_insol_rat + temp_loss
    diff = actual_perf - E_ref_adj
    ratio = actual_perf / E_ref_adj
    comparison_summary = pd.DataFrame(
        {
            "actual_energy": actual_perf,
            "weather_adjusted_energy": E_ref_adj,
            "difference": diff,
            "ratio": ratio,
        }
    )
    comparison_summary.index.name = "month"  # type: ignore
    result = DBResult(
        schema_path="/",
        type="actual vs weather adjusted reference",
        data=comparison_summary,
    )
    save_results_to_db(job.object_id, [result], si)<|MERGE_RESOLUTION|>--- conflicted
+++ resolved
@@ -649,16 +649,7 @@
             arr.module_parameters._gamma
             for arr in job.definition.system_definition.inverters[i].arrays
         ]
-<<<<<<< HEAD
-        if data_available == models.PredictedDataEnum.weather_only:  # 2A-4
-=======
-        if any([g is None for g in gammas]):
-            raise TypeError(
-                "Currently unable to compare reference and actual performance for "
-                "PVsyst specified arrays."
-            )
         if data_available == models.ReferenceDataEnum.weather_only:  # 2A-4
->>>>>>> 51795499
             db_results, _ = process_single_modelchain(
                 chain, ref_weather, ref_model_method, tshift, i
             )
@@ -791,16 +782,6 @@
     pac0 = sum([inv.inverter_parameters._pac0 for inv in inverters])
     G_0 = 1000
 
-<<<<<<< HEAD
-=======
-    gammas = [arr.module_parameters._gamma for inv in inverters for arr in inv.arrays]
-    if any([g is None for g in gammas]):
-        raise TypeError(
-            "Currently unable to compare reference and actual performance for "
-            "PVsyst specified arrays."
-        )
-
->>>>>>> 51795499
     avg_gamma: float = mean(
         [
             mean([arr.module_parameters._gamma for arr in inv.arrays])  # type: ignore
