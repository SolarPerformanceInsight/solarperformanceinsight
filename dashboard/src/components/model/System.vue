<template>
  <div class="system">
<<<<<<< HEAD
    <model-field
      :parameters="parameters"
      :errors="errors"
      :definitions="definitions"
      field-name="name"
    />
    <model-field
      :parameters="parameters"
      :errors="errors"
      :definitions="definitions"
      field-name="latitude"
    />
    <model-field
      :parameters="parameters"
      :errors="errors"
      :definitions="definitions"
      field-name="longitude"
    />
    <model-field
      :parameters="parameters"
      :errors="errors"
      :definitions="definitions"
      field-name="elevation"
    />
    <model-field
      :parameters="parameters"
      :errors="errors"
      :definitions="definitions"
      field-name="albedo"
    />
=======
    <model-field field-name="name" />
    <model-field field-name="latitude" />
    <model-field field-name="longitude" />
    <model-field field-name="elevation" />
>>>>>>> aa5cd16e
    <inverters-view :inverters="parameters.inverters" :model="model" />
  </div>
</template>

<script lang="ts">
import ModelBase from "@/components/ModelBase.vue";

import { Component, Vue, Prop, Watch } from "vue-property-decorator";
import { System } from "@/types/System";
import {
  SandiaInverterParameters,
  PVWattsInverterParameters
} from "@/types/InverterParameters";

@Component
export default class SystemView extends ModelBase {
  @Prop() parameters!: System;
  @Prop() model!: string;

  components = ["inverters-view"];

  get apiComponentName() {
    return "PVSystem";
  }
  @Watch("parameters", { deep: true })
  validate(newSystem: Record<string, any>) {
    const system = newSystem as System;
    this.$validator
      .validate(this.apiComponentName, system)
      .then(this.setValidationResult);
  }
}
</script>

<style scoped>
div {
  text-align: left;
}
</style><|MERGE_RESOLUTION|>--- conflicted
+++ resolved
@@ -1,6 +1,5 @@
 <template>
   <div class="system">
-<<<<<<< HEAD
     <model-field
       :parameters="parameters"
       :errors="errors"
@@ -25,18 +24,6 @@
       :definitions="definitions"
       field-name="elevation"
     />
-    <model-field
-      :parameters="parameters"
-      :errors="errors"
-      :definitions="definitions"
-      field-name="albedo"
-    />
-=======
-    <model-field field-name="name" />
-    <model-field field-name="latitude" />
-    <model-field field-name="longitude" />
-    <model-field field-name="elevation" />
->>>>>>> aa5cd16e
     <inverters-view :inverters="parameters.inverters" :model="model" />
   </div>
 </template>
