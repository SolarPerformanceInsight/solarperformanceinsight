--- conflicted
+++ resolved
@@ -3,7 +3,6 @@
     <b>Inverter Name:</b>
     {{ $parent.$parent.parameters.name }}
     <br />
-<<<<<<< HEAD
     <model-field
       :parameters="parameters"
       :errors="errors"
@@ -20,6 +19,12 @@
       :parameters="parameters"
       :errors="errors"
       :definitions="definitions"
+      field-name="albedo"
+    />
+    <model-field
+      :parameters="parameters"
+      :errors="errors"
+      :definitions="definitions"
       field-name="modules_per_string"
     />
     <model-field
@@ -28,13 +33,6 @@
       :definitions="definitions"
       field-name="strings"
     />
-=======
-    <model-field field-name="name" />
-    <model-field field-name="make_model" />
-    <model-field field-name="albedo" />
-    <model-field field-name="modules_per_string" />
-    <model-field field-name="strings" />
->>>>>>> aa5cd16e
     <b>Tracking:</b>
     <input
       v-model="tracking"
