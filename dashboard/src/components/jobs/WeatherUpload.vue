--- conflicted
+++ resolved
@@ -81,11 +81,7 @@
   mapping!: Record<string, Record<string, string>>;
   promptForMapping!: boolean;
   headers!: Array<string>;
-<<<<<<< HEAD
-  csvData!: Array<Record<string, any>>;
-=======
   csvData!: Array<Record<string, Array<string | number>>>;
->>>>>>> 438372f1
   required!: Array<string>;
   mappingComplete!: boolean;
   processingFile!: boolean;
@@ -111,15 +107,9 @@
     if (parsingResult.errors.length > 0) {
       console.log("Bad csv");
     } else {
-      // @ts-expect-error
       this.csvData = parsingResult.data;
-<<<<<<< HEAD
-      // @ts-expect-error
-      this.headers = parsingResult.meta.fields;
-=======
       const headers = parsingResult.meta.fields;
       this.headers =  headers ? headers: [];
->>>>>>> 438372f1
       this.processingFile = false;
       this.promptForMapping = true;
     };
